--- conflicted
+++ resolved
@@ -153,11 +153,7 @@
 
 ?> When exist, link to `NamedModulesPlugin` and `HashedModuleIdsPlugin` docs pages
 
-<<<<<<< HEAD
 ?> Describe how the option `recordsPath` option works
-=======
-> TODO: Describe how the option `recordsPath` option works
->>>>>>> 6a546223
 
 The chunk manifest (along with bootstrapping/runtime code) is then placed into the entry chunk and it is crucial for webpack-packaged code to work.
 
