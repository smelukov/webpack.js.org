--- conflicted
+++ resolved
@@ -18,10 +18,6 @@
     "no-unreachable": 2,
     "no-unused-vars": 0,
     "no-console": 0,
-<<<<<<< HEAD
-    "semi": [ "error", "always" ]
-  }
-=======
     "semi": ["error", "always"]
   },
 
@@ -38,5 +34,4 @@
       }
     }
   ]
->>>>>>> 4bdd31b4
 }