// Import Dependencies
import Path from 'path'
import Webpack from 'webpack'

// Export the dev configuration
export default {
<<<<<<< HEAD
    target: 'web',
    devtool: 'source-map',

    context: Path.resolve('./src'),
    entry: {
        index: './app'
    },

    module: {
        loaders: [
            { test: /\.js$/, exclude: /node_modules/, loader: 'babel' },
            { test: /\.scss$/, loader: 'style!css!sass' }
        ]
    },

    sassLoader: {
        includePaths: [
            Path.resolve('./src')
        ]
    },

    resolve: {
        root: Path.resolve('./node_modules'),
        extensions: [ '.js', '.scss', '' ],
        alias: {
            Components: Path.resolve('./src/components'),
            Utilities: Path.resolve('./src/utilities')
        }
    },

    resolveLoader: {
        root: Path.resolve('./node_modules')
    },

    devServer: {
        port: 8080,
        inline: true,
        compress: true,
        contentBase: 'dist/',
        historyApiFallback: true
    },

    output: {
        path: '/dist/build',
        publicPath: '/build/',
        filename: '[name].bundle.js'
    }
=======
	context: Path.resolve('./src'),
	entry: {
		index: './app'
	},

	module: {
		loaders: [
			{ test: /\.js$/, exclude: /node_modules/, loader: 'babel' },
			{ test: /\.scss$/, loader: 'style!css!sass' }
		]
	},

	sassLoader: {
		includePaths: [
			Path.resolve('./src')
		]
	},

	resolve: {
		root: Path.resolve('./node_modules'),
		extensions: [ '.js', '.scss', '' ],
		alias: {
			Components: Path.resolve('./src/components'),
			Utilities: Path.resolve('./src/utilities')
		}
	},

	resolveLoader: {
		root: Path.resolve('./node_modules')
	},

	devServer: {
		port: 8080,
		inline: true,
		compress: true,
		contentBase: 'dist/'
	},

	output: {
		path: 'dist/build',
		publicPath: '/build/',
		filename: '[name].bundle.js'
	}
>>>>>>> 20f50028
}<|MERGE_RESOLUTION|>--- conflicted
+++ resolved
@@ -4,7 +4,6 @@
 
 // Export the dev configuration
 export default {
-<<<<<<< HEAD
     target: 'web',
     devtool: 'source-map',
 
@@ -47,54 +46,9 @@
         historyApiFallback: true
     },
 
-    output: {
-        path: '/dist/build',
-        publicPath: '/build/',
-        filename: '[name].bundle.js'
-    }
-=======
-	context: Path.resolve('./src'),
-	entry: {
-		index: './app'
-	},
-
-	module: {
-		loaders: [
-			{ test: /\.js$/, exclude: /node_modules/, loader: 'babel' },
-			{ test: /\.scss$/, loader: 'style!css!sass' }
-		]
-	},
-
-	sassLoader: {
-		includePaths: [
-			Path.resolve('./src')
-		]
-	},
-
-	resolve: {
-		root: Path.resolve('./node_modules'),
-		extensions: [ '.js', '.scss', '' ],
-		alias: {
-			Components: Path.resolve('./src/components'),
-			Utilities: Path.resolve('./src/utilities')
-		}
-	},
-
-	resolveLoader: {
-		root: Path.resolve('./node_modules')
-	},
-
-	devServer: {
-		port: 8080,
-		inline: true,
-		compress: true,
-		contentBase: 'dist/'
-	},
-
 	output: {
 		path: 'dist/build',
 		publicPath: '/build/',
 		filename: '[name].bundle.js'
 	}
->>>>>>> 20f50028
 }