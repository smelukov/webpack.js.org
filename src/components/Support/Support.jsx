--- conflicted
+++ resolved
@@ -1,17 +1,12 @@
 // Import External Dependencies
 import React from 'react';
-<<<<<<< HEAD
 
 // Import Data
 import Backers from './_supporters.json';
 import Additional from './AdditionalSupporters';
+import SmallIcon from '../../assets/icon-square-small-slack.png';
 
 // Load Styling
-=======
-import Backers from './support-backers.json';
-import Additional from './support-additional.js';
-import SmallIcon from '../../assets/icon-square-small-slack.png';
->>>>>>> beaf762c
 import './Support.scss';
 
 const SUPPORTERS = [ ...Backers ];
