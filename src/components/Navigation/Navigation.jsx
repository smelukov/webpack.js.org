--- conflicted
+++ resolved
@@ -21,7 +21,6 @@
     let { pathname, links, toggleSidebar } = this.props;
 
     return (
-<<<<<<< HEAD
       <Banner
         blockName="navigation"
         logo={ <Logo light={ true } /> }
@@ -32,13 +31,13 @@
             title: 'GitHub Repository',
             url: 'https://github.com/webpack/webpack',
             className: 'navigation__item--icon',
-            content: <i className="icon-github" />
+            content: <i aria-hidden="true" className="icon-github" />
           },
           {
             title: 'Webpack on Stack Overflow',
             url: 'https://stackoverflow.com/questions/tagged/webpack',
             className: 'navigation__item--icon',
-            content: <i className="icon-stack-overflow" />
+            content: <i aria-hidden="true" className="icon-stack-overflow" />
           },
           {
             className: 'navigation__item--icon',
@@ -54,96 +53,6 @@
         ]}
         link={ Link }
         onMenuClick={ toggleSidebar } />
-=======
-      <header className="navigation">
-        <Container className="navigation__inner">
-          <div className="navigation__mobile" onClick={ this._toggleSidebar }>
-            <i className="icon-menu" />
-          </div>
-
-          <Link className="navigation__logo" to="/">
-            <Logo light={ true } />
-          </Link>
-
-          <nav className="navigation__links">
-            { Links.map(link => {
-              let active = this._isActive(link);
-              let activeMod = active ? 'navigation__link--active' : '';
-
-              return (
-                <Link
-                  key={ `navigation__link-${link.title}` }
-                  className={ `navigation__link ${activeMod}` }
-                  to={ `/${link.url}/` }>
-                  { link.title }
-                </Link>
-              );
-            }) }
-          </nav>
-
-          <div role="search" className="navigation__search">
-            <input
-              aria-label="Search documentation"
-              type="search"
-              className="navigation__search-input"
-              placeholder="Search documentation…"
-              onBlur={ this._toggleSearch.bind(this) } />
-            <button
-              aria-label="Open search"
-              className="navigation__search-icon icon-magnifying-glass"
-              onClick={ this._toggleSearch.bind(this) } />
-            <button
-              aria-label="Close search"
-              className="navigation__search-icon icon-cross"
-              onClick={ this._toggleSearch.bind(this) } />
-          </div>
-
-          <Link
-            className="navigation__icon"
-            title="GitHub Repository"
-            aria-label="GitHub Repository"
-            to="//github.com/webpack/webpack">
-            <i aria-hidden="true" className="sidecar__icon icon-github" />
-          </Link>
-
-          <Link
-            className="navigation__icon"
-            title="See Questions on Stack Overflow"
-            aria-label="See Questions on Stack Overflow"
-            to="//stackoverflow.com/questions/tagged/webpack">
-            <i aria-hidden="true" className="sidecar__icon icon-stack-overflow" />
-          </Link>
-
-          <Dropdown
-            className="navigation__languages"
-            items={[
-              { title: 'English', url: 'https://webpack.js.org/' },
-              { title: '中文', url: 'https://webpack.docschina.org/' }
-            ]} />
-        </Container>
-
-        { Links.filter(link => this._isActive(link) && link.children).map(link => (
-          <div className="navigation__bottom" key={ link.title }>
-            <nav className="container navigation__inner">
-              {
-                link.children.map(child => {
-                  let activeMod = this._isActive(child) ? 'navigation__child--active' : '';
-
-                  return (
-                    <Link
-                      key={ `navigation__child-${child.title}` }
-                      className={ `navigation__child ${activeMod}` }
-                      to={ `/${child.url}/` }>
-                      { child.title }
-                    </Link>
-                  );
-                })
-              }
-            </nav>
-          </div>
-        )) }
-      </header>
->>>>>>> 0644567f
     );
   }
 
