---
title: Loaders
sort: -1
contributors:
  - simon04
  - bajras
  - rhys-vdw
  - EugeneHlushko
<<<<<<< HEAD
  - smelukov
=======
  - hemal7735
>>>>>>> b6f108b6
---

webpack enables use of [loaders](/concepts/loaders) to preprocess files. This allows you to bundle any static resource way beyond JavaScript. You can easily write your own loaders using Node.js.

Loaders are activated by using `loadername!` prefixes in `require()` statements, or are automatically applied via regex from your webpack configuration – see [configuration](/concepts/loaders/#configuration).


## Files

- [`raw-loader`](/loaders/raw-loader) Loads raw content of a file (utf-8) (deprecated in favor of [Asset Modules](/guides/asset-modules/))
- [`url-loader`](/loaders/url-loader) Works like the file loader, but can return a [data URL](https://tools.ietf.org/html/rfc2397) if the file is smaller than a limit (deprecated in favor of [Asset Modules](/guides/asset-modules/))
- [`file-loader`](/loaders/file-loader) Emits the file into the output folder and returns the (relative) URL (deprecated in favor of [Asset Modules](/guides/asset-modules/))
- [`val-loader`](/loaders/val-loader) Executes code as module and consider exports as JS code
<<<<<<< HEAD
=======
- [`url-loader`](/loaders/url-loader) Works like the file loader, but can return a [data URL](https://tools.ietf.org/html/rfc2397) if the file is smaller than a limit
- [`file-loader`](/loaders/file-loader) Emits the file into the output folder and returns the (relative) URL
- [`ref-loader`](https://www.npmjs.com/package/ref-loader) Create dependencies between any files manually
>>>>>>> b6f108b6


## JSON

- [`json-loader`](/loaders/json-loader) Loads a [JSON](http://json.org/) file (included by default)
- [`json5-loader`](/loaders/json5-loader) Loads and transpiles a [JSON 5](https://json5.org/) file
- [`cson-loader`](https://github.com/awnist/cson-loader) Loads and transpiles a [CSON](https://github.com/bevry/cson#what-is-cson) file


## Transpiling

- [`script-loader`](/loaders/script-loader) Executes a JavaScript file once in global context (like in script tag), requires are not parsed
- [`babel-loader`](/loaders/babel-loader) Loads ES2015+ code and transpiles to ES5 using [Babel](https://babeljs.io/)
- [`buble-loader`](https://github.com/sairion/buble-loader) Loads ES2015+ code and transpiles to ES5 using [Bublé](https://buble.surge.sh/guide/)
- [`traceur-loader`](https://github.com/jupl/traceur-loader) Loads ES2015+ code and transpiles to ES5 using [Traceur](https://github.com/google/traceur-compiler#readme)
- [`ts-loader`](https://github.com/TypeStrong/ts-loader) or [`awesome-typescript-loader`](https://github.com/s-panferov/awesome-typescript-loader) Loads [TypeScript](https://www.typescriptlang.org/) 2.0+ like JavaScript
- [`coffee-loader`](/loaders/coffee-loader) Loads [CoffeeScript](http://coffeescript.org/) like JavaScript
- [`fengari-loader`](https://github.com/fengari-lua/fengari-loader/) Loads Lua code using [fengari](https://fengari.io/)
- [`elm-webpack-loader`](https://github.com/elm-community/elm-webpack-loader) Loads [Elm](https://elm-lang.org/) like JavaScript


## Templating

- [`html-loader`](/loaders/html-loader) Exports HTML as string, require references to static resources
- [`pug-loader`](https://github.com/pugjs/pug-loader) Loads Pug and Jade templates and returns a function
- [`markdown-loader`](https://github.com/peerigon/markdown-loader) Compiles Markdown to HTML
- [`react-markdown-loader`](https://github.com/javiercf/react-markdown-loader) Compiles Markdown to a React Component using the markdown-parse parser
- [`posthtml-loader`](https://github.com/posthtml/posthtml-loader) Loads and transforms a HTML file using [PostHTML](https://github.com/posthtml/posthtml)
- [`handlebars-loader`](https://github.com/pcardune/handlebars-loader) Compiles Handlebars to HTML
- [`markup-inline-loader`](https://github.com/asnowwolf/markup-inline-loader) Inline SVG/MathML files to HTML. It’s useful when applying icon font or applying CSS animation to SVG.
- [`twig-loader`](https://github.com/zimmo-be/twig-loader) Compiles Twig templates and returns a function

## Styling

- [`style-loader`](/loaders/style-loader) Add exports of a module as style to DOM
- [`css-loader`](/loaders/css-loader) Loads CSS file with resolved imports and returns CSS code
- [`less-loader`](/loaders/less-loader) Loads and compiles a LESS file
- [`sass-loader`](/loaders/sass-loader) Loads and compiles a SASS/SCSS file
- [`postcss-loader`](/loaders/postcss-loader) Loads and transforms a CSS/SSS file using [PostCSS](http://postcss.org)
- [`stylus-loader`](https://github.com/shama/stylus-loader) Loads and compiles a Stylus file


## Linting && Testing

- [`mocha-loader`](/loaders/mocha-loader) Tests with [mocha](https://mochajs.org/) (Browser/NodeJS)
- [`eslint-loader`](https://github.com/webpack-contrib/eslint-loader) PreLoader for linting code using [ESLint](https://eslint.org/)
- [`jshint-loader`](/loaders/jshint-loader) PreLoader for linting code using [JSHint](http://jshint.com/about/)
- [`jscs-loader`](https://github.com/unindented/jscs-loader) PreLoader for code style checking using [JSCS](http://jscs.info/)
- [`coverjs-loader`](/loaders/coverjs-loader) PreLoader to determine the testing coverage using [CoverJS](https://github.com/arian/CoverJS)


## Frameworks

- [`vue-loader`](https://github.com/vuejs/vue-loader) Loads and compiles [Vue Components](https://vuejs.org/v2/guide/components.html)
- [`polymer-loader`](https://github.com/webpack-contrib/polymer-webpack-loader) Process HTML & CSS with preprocessor of choice and `require()` Web Components like first-class modules
- [`angular2-template-loader`](https://github.com/TheLarkInn/angular2-template-loader) Loads and compiles [Angular](https://angular.io/) Components

## Awesome

For more third-party loaders, see the list from [awesome-webpack](https://github.com/webpack-contrib/awesome-webpack#loaders).<|MERGE_RESOLUTION|>--- conflicted
+++ resolved
@@ -6,11 +6,8 @@
   - bajras
   - rhys-vdw
   - EugeneHlushko
-<<<<<<< HEAD
+  - hemal7735
   - smelukov
-=======
-  - hemal7735
->>>>>>> b6f108b6
 ---
 
 webpack enables use of [loaders](/concepts/loaders) to preprocess files. This allows you to bundle any static resource way beyond JavaScript. You can easily write your own loaders using Node.js.
@@ -24,12 +21,7 @@
 - [`url-loader`](/loaders/url-loader) Works like the file loader, but can return a [data URL](https://tools.ietf.org/html/rfc2397) if the file is smaller than a limit (deprecated in favor of [Asset Modules](/guides/asset-modules/))
 - [`file-loader`](/loaders/file-loader) Emits the file into the output folder and returns the (relative) URL (deprecated in favor of [Asset Modules](/guides/asset-modules/))
 - [`val-loader`](/loaders/val-loader) Executes code as module and consider exports as JS code
-<<<<<<< HEAD
-=======
-- [`url-loader`](/loaders/url-loader) Works like the file loader, but can return a [data URL](https://tools.ietf.org/html/rfc2397) if the file is smaller than a limit
-- [`file-loader`](/loaders/file-loader) Emits the file into the output folder and returns the (relative) URL
 - [`ref-loader`](https://www.npmjs.com/package/ref-loader) Create dependencies between any files manually
->>>>>>> b6f108b6
 
 
 ## JSON
