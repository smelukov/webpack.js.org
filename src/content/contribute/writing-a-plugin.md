---
title: Writing a Plugin
sort: 4
contributors:
  - tbroadley
  - nveenjain
  - iamakulov
  - byzyk
  - franjohn21
---

Plugins expose the full potential of the webpack engine to third-party developers. Using staged build callbacks, developers can introduce their own behaviors into the webpack build process. Building plugins is a bit more advanced than building loaders, because you'll need to understand some of the webpack low-level internals to hook into them. Be prepared to read some source code!

## Creating a Plugin

A plugin for webpack consists of

- A named JavaScript function.
- Defines `apply` method in its prototype.
- Specifies an [event hook](/api/compiler-hooks/) to tap into.
- Manipulates webpack internal instance specific data.
- Invokes webpack provided callback after functionality is complete.

```javascript
// A JavaScript class.
class MyExampleWebpackPlugin {
<<<<<<< HEAD
  // Define `apply` as it's prototype method which is supplied with compiler as it's argument
  apply(compiler) {
    // Specify the event hook to attach to
    compiler.hooks.compile.tapAsync(
=======
  // Define `apply` as its prototype method which is supplied with compiler as its argument
  apply(compiler) {
    // Specify the event hook to attach to
    compiler.hooks.emit.tapAsync(
>>>>>>> 8a73a215
      'MyExampleWebpackPlugin',
      (compilation, callback) => {
        console.log('This is an example plugin!');
        console.log('Here’s the `compilation` object which represents a single build of assets:', compilation);

        // Manipulate the build using the plugin API provided by webpack
        compilation.addModule(/* ... */);

        callback();
      }
    );
  }
}
```

## Basic plugin architecture

Plugins are instantiated objects with an `apply` method on their prototype. This `apply` method is called once by the webpack compiler while installing the plugin. The `apply` method is given a reference to the underlying webpack compiler, which grants access to compiler callbacks. A simple plugin is structured as follows:

```javascript
class HelloWorldPlugin {
  apply(compiler) {
    compiler.hooks.done.tap('Hello World Plugin', (
      stats /* stats is passed as argument when done hook is tapped.  */
    ) => {
      console.log('Hello World!');
    });
  }
}

module.exports = HelloWorldPlugin;
```

Then to use the plugin, include an instance in your webpack config `plugins` array:

```javascript
// webpack.config.js
var HelloWorldPlugin = require('hello-world');

module.exports = {
  // ... config settings here ...
  plugins: [new HelloWorldPlugin({ options: true })]
};
```

## Compiler and Compilation

Among the two most important resources while developing plugins are the `compiler` and `compilation` objects. Understanding their roles is an important first step in extending the webpack engine.

```javascript
class HelloCompilationPlugin {
  apply(compiler) {
    // Tap into compilation hook which gives compilation as argument to the callback function
    compiler.hooks.compilation.tap('HelloCompilationPlugin', compilation => {
      // Now we can tap into various hooks available through compilation
      compilation.hooks.optimize.tap('HelloCompilationPlugin', () => {
        console.log('Assets are being optimized.');
      });
    });
  }
}

module.exports = HelloCompilationPlugin;
```

The list of hooks available on the `compiler`, `compilation`, and other important objects, see the [plugins API](/api/plugins/) docs.

## Async event hooks

<<<<<<< HEAD
Some plugin hooks are asynchronous. To tap into them, we can use `tap` method which will behave in synchronous manner or use one of `tapAsync` method or `tapPromise` method which are asyncronous methods.
=======
Some plugin hooks are asynchronous. To tap into them, we can use `tap` method which will behave in synchronous manner or use one of `tapAsync` method or `tapPromise` method which are asynchronous methods.
>>>>>>> 8a73a215

### tapAsync

When we use `tapAsync` method to tap into plugins, we need to call the callback function which is supplied as the last argument to our function.

```javascript
class HelloAsyncPlugin {
  apply(compiler) {
    compiler.hooks.emit.tapAsync('HelloAsyncPlugin', (compilation, callback) => {
      // Do something async...
      setTimeout(function() {
        console.log('Done with async work...');
        callback();
      }, 1000);
    });
  }
}

module.exports = HelloAsyncPlugin;
```

#### tapPromise

When we use `tapPromise` method to tap into plugins, we need to return a promise which resolves when our asynchronous task is completed.

```javascript
class HelloAsyncPlugin {
  apply(compiler) {
    compiler.hooks.emit.tapPromise('HelloAsyncPlugin', compilation => {
      // return a Promise that resolves when we are done...
      return new Promise((resolve, reject) => {
        setTimeout(function() {
          console.log('Done with async work...');
          resolve();
        }, 1000);
      });
    });
  }
}

module.exports = HelloAsyncPlugin;
```

## Example

Once we can latch onto the webpack compiler and each individual compilations, the possibilities become endless for what we can do with the engine itself. We can reformat existing files, create derivative files, or fabricate entirely new assets.

Let's write a simple example plugin that generates a new build file called `filelist.md`; the contents of which will list all of the asset files in our build. This plugin might look something like this:

```javascript
class FileListPlugin {
  apply(compiler) {
    // emit is asynchronous hook, tapping into it using tapAsync, you can use tapPromise/tap(synchronous) as well
<<<<<<< HEAD
    compiler.hooks.emit.tapAsync('FileListPlugin', (compiler, callback) => {
=======
    compiler.hooks.emit.tapAsync('FileListPlugin', (compilation, callback) => {
>>>>>>> 8a73a215
      // Create a header string for the generated file:
      var filelist = 'In this build:\n\n';

      // Loop through all compiled assets,
      // adding a new line item for each filename.
      for (var filename in compilation.assets) {
        filelist += '- ' + filename + '\n';
      }

      // Insert this list into the webpack build as a new file asset:
      compilation.assets['filelist.md'] = {
        source: function() {
          return filelist;
        },
        size: function() {
          return filelist.length;
        }
      };

      callback();
    });
  }
}

module.exports = FileListPlugin;
```

## Different Plugin Shapes

A plugin can be classified into types based on the event hooks it taps into. Every event hook is pre-defined as synchronous or asynchronous or waterfall or parallel hook and hook is called internally using call/callAsync method. The list of hooks that are supported or can be tapped into are generally specified in this.hooks property.

For example:-

```javascript
this.hooks = {
  shouldEmit: new SyncBailHook(['compilation'])
};
```

It represents that the only hook supported is `shouldEmit` which is a hook of `SyncBailHook` type and the only parameter which will be passed to any plugin that taps into `shouldEmit` hook is `compilation`.

Various types of hooks supported are :-

### Synchronous Hooks

<<<<<<< HEAD
- **SyncHook**
=======
- __SyncHook__
>>>>>>> 8a73a215

    - Defined as `new SyncHook([params])`
    - Tapped into using `tap` method.
    - Called using `call(...params)` method.

<<<<<<< HEAD
- **Bail Hooks**
=======
- __Bail Hooks__
>>>>>>> 8a73a215

    - Defined using `SyncBailHook[params]`
    - Tapped into using `tap` method.
    - Called using `call(...params)` method.

  In these type of hooks, each of the plugin callbacks will be invoked one after the other with the specific `args`. If any value is returned except undefined by any plugin, then that value is returned by hook and no further plugin callback is invoked. Many useful events like `optimizeChunks`, `optimizeChunkModules` are SyncBailHooks.

<<<<<<< HEAD
- **Waterfall Hooks**
=======
- __Waterfall Hooks__
>>>>>>> 8a73a215

    - Defined using `SyncWaterfallHook[params]`
    - Tapped into using `tap` method.
    - Called using `call( ... params)` method

  Here each of the plugins are called one after the other with the arguments from the return value of the previous plugin. The plugin must take the order of its execution into account.
<<<<<<< HEAD
  It must accept arguments from the previous plugin that was executed. The value for the first plugin is `init`. Hence atleast 1 param must be supplied for waterfall hooks. This pattern is used in the Tapable instances which are related to the webpack templates like `ModuleTemplate`, `ChunkTemplate` etc.

### Asynchronous Hooks

- **Async Series Hook**
=======
  It must accept arguments from the previous plugin that was executed. The value for the first plugin is `init`. Hence at least 1 param must be supplied for waterfall hooks. This pattern is used in the Tapable instances which are related to the webpack templates like `ModuleTemplate`, `ChunkTemplate` etc.

### Asynchronous Hooks

- __Async Series Hook__
>>>>>>> 8a73a215

    - Defined using `AsyncSeriesHook[params]`
    - Tapped into using `tap`/`tapAsync`/`tapPromise` method.
    - Called using `callAsync( ... params)` method

  The plugin handler functions are called with all arguments and a callback function with the signature `(err?: Error) -> void`. The handler functions are called in order of registration. `callback` is called after all the handlers are called.
  This is also a commonly used pattern for events like `emit`, `run`.

<<<<<<< HEAD
- **Async waterfall** The plugins will be applied asynchronously in the waterfall manner.
=======
- __Async waterfall__ The plugins will be applied asynchronously in the waterfall manner.
>>>>>>> 8a73a215

    - Defined using `AsyncWaterfallHook[params]`
    - Tapped into using `tap`/`tapAsync`/`tapPromise` method.
    - Called using `callAsync( ... params)` method

  The plugin handler functions are called with the current value and a callback function with the signature `(err: Error, nextValue: any) -> void.` When called `nextValue` is the current value for the next handler. The current value for the first handler is `init`. After all handlers are applied, callback is called with the last value. If any handler passes a value for `err`, the callback is called with this error and no more handlers are called.
  This plugin pattern is expected for events like `before-resolve` and `after-resolve`.

<<<<<<< HEAD
- **Async Series Bail**
=======
- __Async Series Bail__
>>>>>>> 8a73a215

    - Defined using `AsyncSeriesBailHook[params]`
    - Tapped into using `tap`/`tapAsync`/`tapPromise` method.
    - Called using `callAsync( ... params)` method

  someMethod() {
  // Call a hook:
  this.hooks.compilation.call();

<<<<<<< HEAD
- **Async Parallel**
=======
- __Async Parallel__
>>>>>>> 8a73a215

    - Defined using `AsyncParallelHook[params]`
    - Tapped into using `tap`/`tapAsync`/`tapPromise` method.
    - Called using `callAsync( ... params)` method

<<<<<<< HEAD
- **Async Series Bail**
=======
- __Async Series Bail__
>>>>>>> 8a73a215

    - Defined using `AsyncSeriesBailHook[params]`
    - Tapped into using `tap`/`tapAsync`/`tapPromise` method.
    - Called using `callAsync( ... params)` method<|MERGE_RESOLUTION|>--- conflicted
+++ resolved
@@ -24,17 +24,10 @@
 ```javascript
 // A JavaScript class.
 class MyExampleWebpackPlugin {
-<<<<<<< HEAD
-  // Define `apply` as it's prototype method which is supplied with compiler as it's argument
-  apply(compiler) {
-    // Specify the event hook to attach to
-    compiler.hooks.compile.tapAsync(
-=======
   // Define `apply` as its prototype method which is supplied with compiler as its argument
   apply(compiler) {
     // Specify the event hook to attach to
     compiler.hooks.emit.tapAsync(
->>>>>>> 8a73a215
       'MyExampleWebpackPlugin',
       (compilation, callback) => {
         console.log('This is an example plugin!');
@@ -104,11 +97,7 @@
 
 ## Async event hooks
 
-<<<<<<< HEAD
-Some plugin hooks are asynchronous. To tap into them, we can use `tap` method which will behave in synchronous manner or use one of `tapAsync` method or `tapPromise` method which are asyncronous methods.
-=======
 Some plugin hooks are asynchronous. To tap into them, we can use `tap` method which will behave in synchronous manner or use one of `tapAsync` method or `tapPromise` method which are asynchronous methods.
->>>>>>> 8a73a215
 
 ### tapAsync
 
@@ -162,11 +151,7 @@
 class FileListPlugin {
   apply(compiler) {
     // emit is asynchronous hook, tapping into it using tapAsync, you can use tapPromise/tap(synchronous) as well
-<<<<<<< HEAD
-    compiler.hooks.emit.tapAsync('FileListPlugin', (compiler, callback) => {
-=======
     compiler.hooks.emit.tapAsync('FileListPlugin', (compilation, callback) => {
->>>>>>> 8a73a215
       // Create a header string for the generated file:
       var filelist = 'In this build:\n\n';
 
@@ -212,21 +197,13 @@
 
 ### Synchronous Hooks
 
-<<<<<<< HEAD
-- **SyncHook**
-=======
 - __SyncHook__
->>>>>>> 8a73a215
 
     - Defined as `new SyncHook([params])`
     - Tapped into using `tap` method.
     - Called using `call(...params)` method.
 
-<<<<<<< HEAD
-- **Bail Hooks**
-=======
 - __Bail Hooks__
->>>>>>> 8a73a215
 
     - Defined using `SyncBailHook[params]`
     - Tapped into using `tap` method.
@@ -234,30 +211,18 @@
 
   In these type of hooks, each of the plugin callbacks will be invoked one after the other with the specific `args`. If any value is returned except undefined by any plugin, then that value is returned by hook and no further plugin callback is invoked. Many useful events like `optimizeChunks`, `optimizeChunkModules` are SyncBailHooks.
 
-<<<<<<< HEAD
-- **Waterfall Hooks**
-=======
 - __Waterfall Hooks__
->>>>>>> 8a73a215
 
     - Defined using `SyncWaterfallHook[params]`
     - Tapped into using `tap` method.
     - Called using `call( ... params)` method
 
   Here each of the plugins are called one after the other with the arguments from the return value of the previous plugin. The plugin must take the order of its execution into account.
-<<<<<<< HEAD
-  It must accept arguments from the previous plugin that was executed. The value for the first plugin is `init`. Hence atleast 1 param must be supplied for waterfall hooks. This pattern is used in the Tapable instances which are related to the webpack templates like `ModuleTemplate`, `ChunkTemplate` etc.
+  It must accept arguments from the previous plugin that was executed. The value for the first plugin is `init`. Hence at least 1 param must be supplied for waterfall hooks. This pattern is used in the Tapable instances which are related to the webpack templates like `ModuleTemplate`, `ChunkTemplate` etc.
 
 ### Asynchronous Hooks
 
-- **Async Series Hook**
-=======
-  It must accept arguments from the previous plugin that was executed. The value for the first plugin is `init`. Hence at least 1 param must be supplied for waterfall hooks. This pattern is used in the Tapable instances which are related to the webpack templates like `ModuleTemplate`, `ChunkTemplate` etc.
-
-### Asynchronous Hooks
-
 - __Async Series Hook__
->>>>>>> 8a73a215
 
     - Defined using `AsyncSeriesHook[params]`
     - Tapped into using `tap`/`tapAsync`/`tapPromise` method.
@@ -266,11 +231,7 @@
   The plugin handler functions are called with all arguments and a callback function with the signature `(err?: Error) -> void`. The handler functions are called in order of registration. `callback` is called after all the handlers are called.
   This is also a commonly used pattern for events like `emit`, `run`.
 
-<<<<<<< HEAD
-- **Async waterfall** The plugins will be applied asynchronously in the waterfall manner.
-=======
 - __Async waterfall__ The plugins will be applied asynchronously in the waterfall manner.
->>>>>>> 8a73a215
 
     - Defined using `AsyncWaterfallHook[params]`
     - Tapped into using `tap`/`tapAsync`/`tapPromise` method.
@@ -279,11 +240,7 @@
   The plugin handler functions are called with the current value and a callback function with the signature `(err: Error, nextValue: any) -> void.` When called `nextValue` is the current value for the next handler. The current value for the first handler is `init`. After all handlers are applied, callback is called with the last value. If any handler passes a value for `err`, the callback is called with this error and no more handlers are called.
   This plugin pattern is expected for events like `before-resolve` and `after-resolve`.
 
-<<<<<<< HEAD
-- **Async Series Bail**
-=======
 - __Async Series Bail__
->>>>>>> 8a73a215
 
     - Defined using `AsyncSeriesBailHook[params]`
     - Tapped into using `tap`/`tapAsync`/`tapPromise` method.
@@ -293,21 +250,13 @@
   // Call a hook:
   this.hooks.compilation.call();
 
-<<<<<<< HEAD
-- **Async Parallel**
-=======
 - __Async Parallel__
->>>>>>> 8a73a215
 
     - Defined using `AsyncParallelHook[params]`
     - Tapped into using `tap`/`tapAsync`/`tapPromise` method.
     - Called using `callAsync( ... params)` method
 
-<<<<<<< HEAD
-- **Async Series Bail**
-=======
 - __Async Series Bail__
->>>>>>> 8a73a215
 
     - Defined using `AsyncSeriesBailHook[params]`
     - Tapped into using `tap`/`tapAsync`/`tapPromise` method.
