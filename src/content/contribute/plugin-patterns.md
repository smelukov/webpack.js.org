---
title: Plugin Patterns
sort: 5
contributors:
  - nveenjain
<<<<<<< HEAD
=======
  - EugeneHlushko
>>>>>>> 8a73a215
---

Plugins grant unlimited opportunity to perform customizations within the webpack build system. This allows you to create custom asset types, perform unique build modifications, or even enhance the webpack runtime while using middleware. The following are some features of webpack that become useful while writing plugins.

## Exploring assets, chunks, modules, and dependencies

After a compilation is sealed, all structures within the compilation may be traversed.

```javascript
class MyPlugin {
  apply(compiler) {
    compiler.hooks.emit.tapAsync('MyPlugin', (compilation, callback) => {
      // Explore each chunk (build output):
      compilation.chunks.forEach(chunk => {
        // Explore each module within the chunk (built inputs):
        chunk.modules.forEach(module => {
          // Explore each source file path that was included into the module:
          module.fileDependencies.forEach(filepath => {
            // we've learned a lot about the source structure now...
          });
        });

        // Explore each asset filename generated by the chunk:
        chunk.files.forEach(filename => {
          // Get the asset source for each file generated by the chunk:
          var source = compilation.assets[filename].source();
        });
      });

      callback();
    });
  }
}
module.exports = MyPlugin;
```

* `compilation.modules`: An array of modules (built inputs) in the compilation. Each module manages the build of a raw file from your source library.
* `module.fileDependencies`: An array of source file paths included into a module. This includes the source JavaScript file itself (ex: `index.js`), and all dependency asset files (stylesheets, images, etc) that it has required. Reviewing dependencies is useful for seeing what source files belong to a module.
* `compilation.chunks`: An array of chunks (build outputs) in the compilation. Each chunk manages the composition of a final rendered assets.
* `chunk.modules`: An array of modules that are included into a chunk. By extension, you may look through each module's dependencies to see what raw source files fed into a chunk.
* `chunk.files`: An array of output filenames generated by the chunk. You may access these asset sources from the `compilation.assets` table.

### Monitoring the watch graph

While running webpack middleware, each compilation includes a `fileDependencies` array (what files are being watched) and a `fileTimestamps` hash that maps watched file paths to a timestamp. These are extremely useful for detecting what files have changed within the compilation:

```javascript
class MyPlugin {
  constructor() {
    this.startTime = Date.now();
    this.prevTimestamps = {};
  }
  apply(compiler) {
    compiler.hooks.emit.tapAsync('MyPlugin', (compilation, callback) => {
      var changedFiles = Object.keys(compilation.fileTimestamps).filter(
        watchfile => {
          return (
            (this.prevTimestamps[watchfile] || this.startTime) <
            (compilation.fileTimestamps[watchfile] || Infinity)
          );
        }
      );

      this.prevTimestamps = compilation.fileTimestamps;
      callback();
    });
  }
}

module.exports = MyPlugin;
```

You may also feed new file paths into the watch graph to receive compilation triggers when those files change. Simply push valid file paths into the `compilation.fileDependencies` array to add them to the watch. Note: the `fileDependencies` array is rebuilt in each compilation, so your plugin must push its own watched dependencies into each compilation to keep them under watch.

## Changed chunks

Similar to the watch graph, it's fairly simple to monitor changed chunks (or modules, for that matter) within a compilation by tracking their hashes.

```javascript
class MyPlugin {
  constructor() {
    this.chunkVersions = {};
  }
  apply(compiler) {
    compiler.hooks.emit.tapAsync('MyPlugin', (compilation, callback) => {
      var changedChunks = compilation.chunks.filter(chunk => {
        var oldVersion = this.chunkVersions[chunk.name];
        this.chunkVersions[chunk.name] = chunk.hash;
        return chunk.hash !== oldVersion;
      });
      callback();
    });
  }
}

module.exports = MyPlugin;
```<|MERGE_RESOLUTION|>--- conflicted
+++ resolved
@@ -3,10 +3,7 @@
 sort: 5
 contributors:
   - nveenjain
-<<<<<<< HEAD
-=======
   - EugeneHlushko
->>>>>>> 8a73a215
 ---
 
 Plugins grant unlimited opportunity to perform customizations within the webpack build system. This allows you to create custom asset types, perform unique build modifications, or even enhance the webpack runtime while using middleware. The following are some features of webpack that become useful while writing plugins.
