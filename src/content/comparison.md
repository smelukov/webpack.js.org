--- conflicted
+++ resolved
@@ -35,19 +35,11 @@
 | Generate a single bundle | __yes__ | yes♦ | yes | yes | yes | yes |
 | Indirect require `var r = require; r("./file")` | __yes__ | no♦ | no | no | no | |
 | Load each file separate | no | yes | no | yes | no | no |
-<<<<<<< HEAD
-| Mangle path names | **yes** | no | partial | yes | not required (path names are not included in the bundle) | no |
+| Mangle path names | __yes__ | no | partial | yes | not required (path names are not included in the bundle) | no |
 | Minimizing | [Terser](https://github.com/fabiosantoscode/terser) | uglify, closure compiler | [uglifyify](https://github.com/hughsk/uglifyify) | yes | [uglify-plugin](https://github.com/TrySound/rollup-plugin-uglify) | [UglifyJS-brunch](https://github.com/brunch/uglify-js-brunch)
-| Multi pages build with common bundle | with manual configuration | **yes** | with manual configuration | with bundle arithmetic | no | no|
-| Multiple bundles | **yes** | with manual configuration | with manual configuration | yes | no | yes |
-| Node.js built-in libs `require("path")` | **yes** | no | **yes** | **yes** | [node-resolve-plugin](https://github.com/rollup/rollup-plugin-node-resolve) | |
-=======
-| Mangle path names | __yes__ | no | partial | yes | not required (path names are not included in the bundle) | no |
-| Minimizing | uglify | uglify, closure compiler | [uglifyify](https://github.com/hughsk/uglifyify) | yes | [uglify-plugin](https://github.com/TrySound/rollup-plugin-uglify) | [UglifyJS-brunch](https://github.com/brunch/uglify-js-brunch)
 | Multi pages build with common bundle | with manual configuration | __yes__ | with manual configuration | with bundle arithmetic | no | no|
 | Multiple bundles | __yes__ | with manual configuration | with manual configuration | yes | no | yes |
 | Node.js built-in libs `require("path")` | __yes__ | no | __yes__ | __yes__ | [node-resolve-plugin](https://github.com/rollup/rollup-plugin-node-resolve) | |
->>>>>>> 8a73a215
 | Other Node.js stuff | process, __dir/filename, global | - | process, __dir/filename, global | process, __dir/filename, global for cjs | global ([commonjs-plugin](https://github.com/rollup/rollup-plugin-commonjs)) | |
 | Plugins | __yes__ | yes | __yes__ | yes | yes | yes |
 | Preprocessing | __loaders, [transforms](https://github.com/webpack-contrib/transform-loader)__ | loaders | transforms | plugin translate | plugin transforms | compilers, optimizers |
