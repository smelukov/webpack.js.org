--- conflicted
+++ resolved
@@ -191,14 +191,9 @@
 `natural`             | Numeric ids in order of usage.
 `named`               | Readable ids for better debugging.
 `hashed`              | Short hashes as ids for better long term caching.
-<<<<<<< HEAD
 `deterministic`       | Module names are hashed into small numeric values.
 `size`                | Numeric ids focused on minimal initial download size.
 `total-size`          | Numeric ids focused on minimal total download size.
-=======
-`size`                | Numeric ids focused on minimal initial download size.
-`total-size`          | numeric ids focused on minimal total download size.
->>>>>>> 8a73a215
 
 __webpack.config.js__
 
@@ -211,7 +206,6 @@
 };
 ```
 
-<<<<<<< HEAD
 `deterministic` option is useful for long term caching, but still results in smaller bundles compared to `hashed`. Length of the numeric value is chosen to fill a maximum of 80% of the id space. By default a minimum length of 3 digits is used when `optimization.moduleIds` is set to `deterministic`. To override the default behaviour set `optimization.moduleIds` to `false` and use the `webpack.ids.DeterministicModuleIdsPlugin`.
 
 __webpack.config.js__
@@ -230,8 +224,6 @@
 };
 ```
 
-=======
->>>>>>> 8a73a215
 ## `optimization.nodeEnv`
 
 `string` `bool: false`
@@ -343,7 +335,7 @@
 
 `bool`
 
-Tells webpack to figure out an order of modules which will result in the smallest initial bundle. By default `optimization.occurrenceOrder` is enabled in `production` [mode](/concepts/mode/) and disabled elsewise. 
+Tells webpack to figure out an order of modules which will result in the smallest initial bundle. By default `optimization.occurrenceOrder` is enabled in `production` [mode](/concepts/mode/) and disabled elsewise.
 
 __webpack.config.js__
 
@@ -360,7 +352,7 @@
 
 `bool`
 
-Tells webpack to figure out which exports are provided by modules to generate more efficient code for `export * from ...`. By default  `optimization.providedExports` is enabled. 
+Tells webpack to figure out which exports are provided by modules to generate more efficient code for `export * from ...`. By default  `optimization.providedExports` is enabled.
 
 __webpack.config.js__
 
@@ -377,9 +369,9 @@
 
 `bool`
 
-Tells webpack to determine used exports for each module. This depends on [`optimization.providedExports`](#optimization-occurrenceorder). Information collected by `optimization.usedExports` is used by other optimizations or code generation i.e. exports are not generated for unused exports, export names are mangled to single char identifiers when all usages are compatible. 
+Tells webpack to determine used exports for each module. This depends on [`optimization.providedExports`](#optimization-occurrenceorder). Information collected by `optimization.usedExports` is used by other optimizations or code generation i.e. exports are not generated for unused exports, export names are mangled to single char identifiers when all usages are compatible.
 Dead code elimination in minimizers will benefit from this and can remove unused exports.
-By default `optimization.usedExports` is enabled in `production` [mode](/concepts/mode/) and disabled elsewise. 
+By default `optimization.usedExports` is enabled in `production` [mode](/concepts/mode/) and disabled elsewise.
 
 __webpack.config.js__
 
@@ -397,7 +389,7 @@
 `bool`
 
 Tells webpack to find segments of the module graph which can be safely concatenated into a single module. Depends on [`optimization.providedExports`](#optimization-providedexports) and [`optimization.usedExports`](#optimization-usedexports).
-By default `optimization.concatenateModules` is enabled in `production` [mode](/concepts/mode/) and disabled elsewise. 
+By default `optimization.concatenateModules` is enabled in `production` [mode](/concepts/mode/) and disabled elsewise.
 
 __webpack.config.js__
 
@@ -414,7 +406,7 @@
 
 `bool`
 
-Tells webpack to recognise the [`sideEffects`](https://github.com/webpack/webpack/blob/master/examples/side-effects/README.md) flag in `package.json` or rules to skip over modules which are flagged to contain no side effects when exports are not used. 
+Tells webpack to recognise the [`sideEffects`](https://github.com/webpack/webpack/blob/master/examples/side-effects/README.md) flag in `package.json` or rules to skip over modules which are flagged to contain no side effects when exports are not used.
 
 __package.json__
 
@@ -430,7 +422,7 @@
 
 `optimization.sideEffects` depends on [`optimization.providedExports`](#optimization-providedexports) to be enabled. This dependency has a build time cost, but eliminating modules has positive impact on performance because of less code generation. Effect of this optimization depends on your codebase, try it for possible performance wins.
 
-By default `optimization.sideEffects` is enabled in `production` [mode](/concepts/mode/) and disabled elsewise. 
+By default `optimization.sideEffects` is enabled in `production` [mode](/concepts/mode/) and disabled elsewise.
 
 __webpack.config.js__
 
