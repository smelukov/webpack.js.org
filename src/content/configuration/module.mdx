--- conflicted
+++ resolved
@@ -249,11 +249,7 @@
 }
 ```
 
-<<<<<<< HEAD
-If `Rule.type` is an `asset` then `Rules.parser` option may be an object or function that describes a condition whether to encode file contents to Base64 or emit it as a separate file into the output directory
-=======
-If `Rule.type` is an `asset` then `Rules.parser` option may be an object or function that describes a condition whether to encode file contents to Base64 or emit it as a separate file info the output directory.
->>>>>>> bfb5c1b5
+If `Rule.type` is an `asset` then `Rules.parser` option may be an object or function that describes a condition whether to encode file contents to Base64 or emit it as a separate file into the output directory.
 
 If `Rule.type` is an `asset` or `asset/inline` then `Rule.generator` option may be an object that describes an encoding of the module source or a function that encodes a module source by a custom algorithm.
 
