---
title: Other Options
sort: 19
contributors:
  - sokra
  - skipjack
  - terinjokes
  - byzyk
  - liorgreenb
  - vansosnin
  - EugeneHlushko
related:
  - title: Using Records
    url: https://survivejs.com/webpack/optimizing/separating-manifest/#using-records
---


These are the remaining configuration options supported by webpack.

W> Help Wanted: This page is still a work in progress. If you are familiar with any of the options for which the description or examples are incomplete, please create an issue and submit a PR at the [docs repo](https://github.com/webpack/webpack.js.org)!


## `amd`

`object` `bool: false`

Set the value of `require.amd` or `define.amd`. Setting `amd` to `false` will disable webpack's AMD support.

__webpack.config.js__

```javascript
module.exports = {
  //...
  amd: {
    jQuery: true
  }
};
```

Certain popular modules written for AMD, most notably jQuery versions 1.7.0 to 1.9.1, will only register as an AMD module if the loader indicates it has taken [special allowances](https://github.com/amdjs/amdjs-api/wiki/jQuery-and-AMD) for multiple versions being included on a page.

The allowances were the ability to restrict registrations to a specific version or to support different sandboxes with different defined modules.

This option allows you to set the key your module looks for to a truthy value.
As it happens, the AMD support in webpack ignores the defined name anyways.



## `bail`

`bool`

Fail out on the first error instead of tolerating it. By default webpack will log these errors in red in the terminal, as well as the browser console when using HMR, but continue bundling. To enable it:

__webpack.config.js__

```javascript
module.exports = {
  //...
  bail: true
};
```

This will force webpack to exit its bundling process.


## `cache`

`bool` `object`

<<<<<<< HEAD
Cache the generated webpack modules and chunks to improve build speed. `cache` is set to `type: 'memory'` in [`development` mode](/concepts/mode/#mode-development) and disabled in [`production` mode](/concepts/mode/#mode-production). `cache: true` is an alias to `cache: { type: 'memory' }`. To disable caching pass `false`:
=======
Cache the generated webpack modules and chunks to improve build speed. Caching will be automatically enabled by default while in [watch mode](/configuration/watch#watch) and webpack is set to mode [`development`](/configuration/mode#mode-development). To enable caching manually set it to `true`:
>>>>>>> 61a59c40

__webpack.config.js__

```javascript
module.exports = {
  //...
  cache: false
};
```


### `cache.type`

`string: 'memory' | 'filesystem'`

Sets the `cache` type to either in memory or on the file system. The `memory` option is very straightforward, it tells webpack to store cache in memory and doesn't allow additional configuration:

__webpack.config.js__

```javascript
module.exports = {
  //...
  cache: {
    type: 'memory'
  }
};
```

While setting `cache.type` to `filesystem` opens up more options for configuration.

### `cache.cacheDirectory`

`string`

Base directory for the cache. Defaults to `node_modules/.cache/webpack`.

`cache.cacheDirectory` option is only available when [`cache.type`](#cache-type) is set to `filesystem`.

__webpack.config.js__

```javascript
const path = require('path');

module.exports = {
  //...
  cache: {
    type: 'filesystem',
    cacheDirectory: path.resolve(__dirname, '.temp_cache')
  }
};
```

W> The final location of the cache is a combination of `cache.cacheDirectory` + `cache.name`.

### `cache.hashAlgorithm`

`string`

Algorithm used the hash generation. See [Node.js crypto](https://nodejs.org/api/crypto.html) for more details. Defaults to `md4`.

`cache.hashAlgorithm` option is only available when [`cache.type`](#cache-type) is set to `filesystem`.

__webpack.config.js__

```javascript
module.exports = {
  //...
  cache: {
    type: 'filesystem',
    hashAlgorithm: 'md4'
  }
};
```

### `cache.loglevel`

`string: 'debug' | 'info' | 'verbose' | 'warning'`

`cache.loglevel` tells webpack how much of `cache` log info to display.

- `'debug'`: all access and errors with stack trace
- `'info'`: all access
- `'verbose'`: all write access
- `'warning'`: only failed serialization and deserialization

`cache.loglevel` option is only available when [`cache.type`](#cache-type) is set to `filesystem`.

__webpack.config.js__

```javascript
module.exports = {
  //...
  cache: {
    type: 'filesystem',
    loglevel: 'debug'
  }
};
```

T> Caching usually doesn't emit errors. All failures are warnings and fall back to not caching this item. The build will keep working. It makes sense to enable warnings if you want to investigate why caching isn't working or doesn't increase performance. It also makes sense when developing webpack plugins that affect caching. When reporting bugs for the filesystem cache, make sure to get the stack trace of warnings with the `loglevel: 'debug'` option.

### `cache.name`

`string`

Name for the cache. Different names will lead to different coexisting caches. Defaults to `${config.name}-${config.mode}`. Using `cache.name` makes sense when you have multiple configurations which should have independent caches.

`cache.name` option is only available when [`cache.type`](#cache-type) is set to `filesystem`.

__webpack.config.js__

```javascript
module.exports = {
  //...
  cache: {
    type: 'filesystem',
    name: 'AppBuildCache'
  }
};
```

### `cache.store`

`string: 'background' | 'idle' | 'instant' | 'pack'`

`cache.store` tells webpack when to store data on the file system. Defaults to `'idle'`.

- `'background'`: Store data in background while compiling, but doesn't block the compilation
- `'idle'`: Store data when compiler is idle in one file per cached item
- `'instant'`: Store data when instantly. Blocks compilation until data is stored
- `'pack'`: Store data when compiler is idle in a single file for all cached items

`cache.store` option is only available when [`cache.type`](#cache-type) is set to `filesystem`.

__webpack.config.js__

```javascript
module.exports = {
  //...
  cache: {
    type: 'filesystem',
    store: 'pack'
  }
};
```

### `cache.version`

`string: ''`

Version of the cache data. Different versions won't allow to reuse the cache and override existing content. Update the version when config changed in a way which doesn't allow to reuse cache. This will invalidate the cache. Defaults to `''`.

`cache.version` option is only available when [`cache.type`](#cache-type) is set to `filesystem`.

__webpack.config.js__

```javascript
module.exports = {
  //...
  cache: {
    type: 'filesystem',
    version: 'your_version'
  }
};
```

W> Don't share the cache between calls with different options.


## `loader`

`object`

Expose custom values into the loader context.

?> Add an example...


## `parallelism`

`number: 100`

Limit the number of parallel processed modules. Can be used to fine tune performance or to get more reliable profiling results.



## `profile`

`boolean`

Capture a "profile" of the application, including statistics and hints, which can then be dissected using the [Analyze](https://webpack.github.io/analyse/) tool.

T> Use the [StatsPlugin](https://www.npmjs.com/package/stats-webpack-plugin) for more control over the generated profile.

T> Combine with `parallelism: 1` for better results.


## `recordsPath`

`string`

Use this option to generate a JSON file containing webpack "records" -- pieces of data used to store module identifiers across multiple builds. You can use this file to track how modules change between builds. To generate one, simply specify a location:

__webpack.config.js__

```javascript
module.exports = {
  //...
  recordsPath: path.join(__dirname, 'records.json')
};
```

Records are particularly useful if you have a complex setup that leverages [Code Splitting](/guides/code-splitting). The data can be used to ensure the split bundles are achieving the [caching](/guides/caching) behavior you need.

T> Note that although this file is generated by the compiler, you may still want to track it in source control to keep a history of how it has changed over time.

W> Setting `recordsPath` will essentially set `recordsInputPath` and `recordsOutputPath` to the same location. This is usually all that's necessary unless you decide to change the name of the file containing the records. See below for an example.


## `recordsInputPath`

`string`

Specify the file from which to read the last set of records. This can be used to rename a records file. See the example below.


## `recordsOutputPath`

`string`

Specify where the records should be written. The following example shows how you might use this option in combination with `recordsInputPath` to rename a records file:

__webpack.config.js__

```javascript
module.exports = {
  //...
  recordsInputPath: path.join(__dirname, 'records.json'),
  recordsOutputPath: path.join(__dirname, 'newRecords.json')
};
```


## `name`

`string`

Name of the configuration. Used when loading multiple configurations.

__webpack.config.js__

```javascript
module.exports = {
  //...
  name: 'admin-app'
};
```<|MERGE_RESOLUTION|>--- conflicted
+++ resolved
@@ -68,11 +68,7 @@
 
 `bool` `object`
 
-<<<<<<< HEAD
-Cache the generated webpack modules and chunks to improve build speed. `cache` is set to `type: 'memory'` in [`development` mode](/concepts/mode/#mode-development) and disabled in [`production` mode](/concepts/mode/#mode-production). `cache: true` is an alias to `cache: { type: 'memory' }`. To disable caching pass `false`:
-=======
-Cache the generated webpack modules and chunks to improve build speed. Caching will be automatically enabled by default while in [watch mode](/configuration/watch#watch) and webpack is set to mode [`development`](/configuration/mode#mode-development). To enable caching manually set it to `true`:
->>>>>>> 61a59c40
+Cache the generated webpack modules and chunks to improve build speed. `cache` is set to `type: 'memory'` in [`development` mode](/concepts/mode/#mode-development) and disabled in [`production` mode](/configuration/mode/#mode-production). `cache: true` is an alias to `cache: { type: 'memory' }`. To disable caching pass `false`:
 
 __webpack.config.js__
 
