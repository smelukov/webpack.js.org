--- conflicted
+++ resolved
@@ -155,31 +155,6 @@
 See [`output.devtoolModuleFilenameTemplate`](#outputdevtoolmodulefilenametemplate).
 
 
-<<<<<<< HEAD
-=======
-## `output.devtoolLineToLine`
-
-`boolean = false` `object: { test string | RegExp, include string | RegExp, exclude string | RegExp}`
-
-> Avoid using this option as it is __deprecated__ and will soon be removed.
-
-Enables line to line mapping for all or some modules. This produces a simple source map where each line of the generated source is mapped to the same line of the original source. This is a performance optimization and should only be used if all input lines match generated lines.
-
-Pass a boolean to enable or disable this feature for all modules (defaults to `false`). Use `object` for granular control, e.g. to enable this feature for all javascript files within a certain directory:
-
-__webpack.config.js__
-
-```javascript
-module.exports = {
-  //...
-  output: {
-    devtoolLineToLine: { test: /\.js$/, include: 'src/utilities' }
-  }
-};
-```
-
-
->>>>>>> 4c233fa0
 ## `output.devtoolModuleFilenameTemplate`
 
 `string = 'webpack://[namespace]/[resource-path]?[loaders]'` `function (info) => string`
