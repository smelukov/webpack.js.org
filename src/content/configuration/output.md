--- conflicted
+++ resolved
@@ -16,11 +16,7 @@
   - harshwardhansingh
   - eemeli
   - EugeneHlushko
-<<<<<<< HEAD
-  - smelukov
-=======
   - g-plane
->>>>>>> b6f108b6
 ---
 
 The top-level `output` key contains set of options instructing webpack on how and where it should output your bundles, assets and anything else you bundle or load with webpack.
