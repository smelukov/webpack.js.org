---
title: Plugins
sort: 0
contributors:
  - simon04
  - gonzoyumo
  - rouzbeh84
  - aretecode
  - eko3alpha
  - refactorized
  - byzyk
---

webpack has a rich plugin interface. Most of the features within webpack itself use this plugin interface. This makes webpack __flexible__.

Name                                                     | Description
-------------------------------------------------------- | -----------
[`BabelMinifyWebpackPlugin`](/plugins/babel-minify-webpack-plugin) | Minification with [babel-minify](https://github.com/babel/minify)
[`BannerPlugin`](/plugins/banner-plugin)                 | Add a banner to the top of each generated chunk
[`CommonsChunkPlugin`](/plugins/commons-chunk-plugin)    | Extract common modules shared between chunks
[`CompressionWebpackPlugin`](/plugins/compression-webpack-plugin) | Prepare compressed versions of assets to serve them with Content-Encoding
[`ContextReplacementPlugin`](/plugins/context-replacement-plugin) | Override the inferred context of a `require` expression
[`CopyWebpackPlugin`](/plugins/copy-webpack-plugin) | Copies individual files or entire directories to the build directory
[`DefinePlugin`](/plugins/define-plugin)           | Allow global constants configured at compile time
[`DllPlugin`](/plugins/dll-plugin)                 | Split bundles in order to drastically improve build time
[`EnvironmentPlugin`](/plugins/environment-plugin) | Shorthand for using the [`DefinePlugin`](/plugins/define-plugin) on `process.env` keys
[`ExtractTextWebpackPlugin`](/plugins/extract-text-webpack-plugin) | Extract text (CSS) from your bundles into a separate file
[`HotModuleReplacementPlugin`](/plugins/hot-module-replacement-plugin) | Enable Hot Module Replacement (HMR)
[`HtmlWebpackPlugin`](/plugins/html-webpack-plugin)          | Easily create HTML files to serve your bundles
[`I18nWebpackPlugin`](/plugins/i18n-webpack-plugin)          | Add i18n support to your bundles
[`IgnorePlugin`](/plugins/ignore-plugin)                     | Exclude certain modules from bundles
[`LimitChunkCountPlugin`](/plugins/limit-chunk-count-plugin) | Set min/max limits for chunking to better control chunking
[`LoaderOptionsPlugin`](/plugins/loader-options-plugin)      | Used for migrating from webpack 1 to 2
[`MinChunkSizePlugin`](/plugins/min-chunk-size-plugin)       | Keep chunk size above the specified limit
[`MiniCssExtractPlugin`](/plugins/mini-css-extract-plugin)       | creates a CSS file per JS file which requires CSS
[`NoEmitOnErrorsPlugin`](/configuration/optimization/#optimization-noemitonerrors)  | Skip the emitting phase when there are compilation errors
[`NormalModuleReplacementPlugin`](/plugins/normal-module-replacement-plugin) | Replace resource(s) that matches a regexp
[`NpmInstallWebpackPlugin`](/plugins/npm-install-webpack-plugin) | Auto-install missing dependencies during development
[`ProgressPlugin`](/plugins/progress-plugin)                     | Report compilation progress
[`ProvidePlugin`](/plugins/provide-plugin)                       | Use modules without having to use import/require
[`SourceMapDevToolPlugin`](/plugins/source-map-dev-tool-plugin)  | Enables a more fine grained control of source maps
[`EvalSourceMapDevToolPlugin`](/plugins/eval-source-map-dev-tool-plugin)  | Enables a more fine grained control of eval source maps
<<<<<<< HEAD
[`TerserPlugin`](/plugins/terser-webpack-plugin/)                | Uses Terser to minify the JS in your project
=======
[`UglifyjsWebpackPlugin`](/plugins/uglifyjs-webpack-plugin)      | Enables control of the version of UglifyJS in your project
[`TerserPlugin`](/plugins/terser-webpack-plugin)      | Enables control of the version of Terser in your project
>>>>>>> 61a59c40
[`ZopfliWebpackPlugin`](/plugins/zopfli-webpack-plugin)          | Prepare compressed versions of assets with node-zopfli

For more third-party plugins, see the list from [awesome-webpack](https://github.com/webpack-contrib/awesome-webpack#webpack-plugins).<|MERGE_RESOLUTION|>--- conflicted
+++ resolved
@@ -40,12 +40,7 @@
 [`ProvidePlugin`](/plugins/provide-plugin)                       | Use modules without having to use import/require
 [`SourceMapDevToolPlugin`](/plugins/source-map-dev-tool-plugin)  | Enables a more fine grained control of source maps
 [`EvalSourceMapDevToolPlugin`](/plugins/eval-source-map-dev-tool-plugin)  | Enables a more fine grained control of eval source maps
-<<<<<<< HEAD
 [`TerserPlugin`](/plugins/terser-webpack-plugin/)                | Uses Terser to minify the JS in your project
-=======
-[`UglifyjsWebpackPlugin`](/plugins/uglifyjs-webpack-plugin)      | Enables control of the version of UglifyJS in your project
-[`TerserPlugin`](/plugins/terser-webpack-plugin)      | Enables control of the version of Terser in your project
->>>>>>> 61a59c40
 [`ZopfliWebpackPlugin`](/plugins/zopfli-webpack-plugin)          | Prepare compressed versions of assets with node-zopfli
 
 For more third-party plugins, see the list from [awesome-webpack](https://github.com/webpack-contrib/awesome-webpack#webpack-plugins).