---
title: Internal webpack plugins
contributors:
  - iAziz786
  - EugeneHlushko
  - ooflorent
  - Legends
---

This is a list of plugins which are used by webpack internally.

W> You should only care about them if you are building your own compiler based on webpack, or introspect the internals.

Categories of internal plugins:

- [environment](#environment)
- [compiler](#compiler)
- [entry](#entry)
- [output](#output)
- [source](#source)
- [optimize](#optimize)

## environment

Plugins affecting the environment of the compiler.

### NodeEnvironmentPlugin

`webpack.node.NodeEnvironmentPlugin()`

Applies Node.js style filesystem to the compiler.

## compiler

Plugins affecting the compiler

### CachePlugin

`CachePlugin([cache])`

Adds a cache to the compiler, where modules are cached.

You can pass a `cache` object, where the modules are cached. Otherwise one is created per plugin instance.

### ProgressPlugin

`ProgressPlugin(handler)`

Hook into the compiler to extract progress information. The `handler` must have the signature `function(percentage, message)`. Percentage is called with a value between 0 and 1, where 0 indicates the start and 1 the end.

### RecordIdsPlugin

`RecordIdsPlugin()`

Saves and restores module and chunk ids from records.

## entry

Plugins, which add entry chunks to the compilation.

### SingleEntryPlugin

`SingleEntryPlugin(context, request, chunkName)`

Adds an entry chunk on compilation. The chunk is named `chunkName` and contains only one module (plus dependencies). The module is resolved from `request` in `context` (absolute path).

### MultiEntryPlugin

`MultiEntryPlugin(context, requests, chunkName)`

Adds an entry chunk on compilation. The chunk is named `chunkName` and contains a module for each item in the `requests` array (plus dependencies). Each item in `requests` is resolved in `context` (absolute path).

### PrefetchPlugin

`PrefetchPlugin(context, request)`

Prefetches `request` and dependencies to enable a more parallel compilation. It doesn't create any chunk. The module is resolved from `request` in `context` (absolute path).

## output

### FunctionModulePlugin

`FunctionModulePlugin(context, options)`

Each emitted module is wrapped in a function.

`options` are the output options.

If `options.pathinfo` is set, each module function is annotated with a comment containing the module identifier shortened to `context` (absolute path).

### JsonpTemplatePlugin

`JsonpTemplatePlugin(options)`

Chunks are wrapped into JSONP-calls. A loading algorithm is included in entry chunks. It loads chunks by adding a `<script>` tag.

`options` are the output options.

`options.jsonpFunction` is the JSONP function.

`options.publicPath` is used as path for loading the chunks.

`options.chunkFilename` is the filename under that chunks are expected.

### NodeTemplatePlugin

`node/NodeTemplatePlugin(options)`

Chunks are wrapped into Node.js modules exporting the bundled modules. The entry chunks loads chunks by requiring them.

`options` are the output options.

`options.chunkFilename` is the filename under that chunks are expected.

### LibraryTemplatePlugin

`LibraryTemplatePlugin(name, target)`

The entries chunks are decorated to form a library `name` of type `type`.

### WebWorkerTemplatePlugin

`webworker/WebWorkerTemplatePlugin(options)`

Chunks are loaded by `importScripts`. Else it's similar to [`JsonpTemplatePlugin`](#jsonptemplateplugin).

`options` are the output options.

### EvalDevToolModulePlugin

Decorates the module template by wrapping each module in a `eval` annotated with `// @sourceURL`.

### SourceMapDevToolPlugin

`SourceMapDevToolPlugin(sourceMapFilename, sourceMappingURLComment, moduleFilenameTemplate, fallbackModuleFilenameTemplate)`

Decorates the templates by generating a SourceMap for each chunk.

`sourceMapFilename` the filename template of the SourceMap. `[hash]`, `[name]`, `[id]`, `[file]` and `[filebase]` are replaced. If this argument is missing, the SourceMap will be inlined as DataUrl.

### NoHotModuleReplacementPlugin

`NoHotModuleReplacementPlugin()`

Defines `module.hot` as `false` to remove hot module replacement code.

### HotModuleReplacementPlugin

`HotModuleReplacementPlugin(options)`

Add support for hot module replacement. Decorates the templates to add runtime code. Adds `module.hot` API.

`options.hotUpdateChunkFilename` the filename for hot update chunks.

`options.hotUpdateMainFilename` the filename for the hot update manifest.

`options.hotUpdateFunction` JSON function name for the hot update.

## source

Plugins affecting the source code of modules.

### APIPlugin

Make webpack_public_path, webpack_require, webpack_modules and webpack_chunk_load accessible. Ensures that `require.valueOf` and `require.onError` are not processed by other plugins.

### CompatibilityPlugin

Currently useless. Ensures compatibility with other module loaders.

### ConsolePlugin

Offers a pseudo `console` if it is not available.

### ConstPlugin

Tries to evaluate expressions in `if (...)` statements and ternaries to replace them with `true`/`false` for further possible dead branch elimination using hooks fired by the parser.

There are multiple optimizations in production mode regarding dead branches:

<<<<<<< HEAD
- The ones performed by [Terser](https://github.com/fabiosantoscode/terser)
=======
- The ones performed by Terser
>>>>>>> 61a59c40
- The ones performed by webpack

webpack will try to evaluate conditional statements. If it succeeds then the dead branch is removed. webpack can't do constant folding unless the compiler knows it. For example:

```javascript
import { calculateTax } from './tax';

const FOO = 1;
if (FOO === 0) {
  // dead branch
  calculateTax();
}
```

In the above example, webpack is unable to prune the branch, but Terser does. However, if `FOO` is defined using [DefinePlugin](/plugins/define-plugin/), webpack will succeed.

It is important to mention that `import { calculateTax } from './tax';` will also get pruned because `calculateTax()` call was in the dead branch and got eliminated.

### ProvidePlugin

`ProvidePlugin(name, request)`

If `name` is used in a module it is filled by a module loaded by `require(<request>)`.

### NodeStuffPlugin

`NodeStuffPlugin(options, context)`

Provide stuff that is normally available in Node.js modules.

It also ensures that `module` is filled with some Node.js stuff if you use it.

### RequireJsStuffPlugin

Provide stuff that is normally available in require.js.

`require[js].config` is removed. `require.version` is `0.0.0`. `requirejs.onError` is mapped to `require.onError`.

### NodeSourcePlugin

`node/NodeSourcePlugin(options)`

This module adds stuff from Node.js that is not available in non Node.js environments.

It adds polyfills for `process`, `console`, `Buffer` and `global` if used. It also binds the built in Node.js replacement modules.

### NodeTargetPlugin

`node/NodeTargetPlugin()`

The plugins should be used if you run the bundle in a Node.js environment.

If ensures that native modules are loaded correctly even if bundled.

### AMDPlugin

`dependencies/AMDPlugin(options)`

Provides AMD-style `define` and `require` to modules. Also bind `require.amd`, `define.amd` and webpack_amd_options##  to the `options` passed as parameter.

### CommonJsPlugin

`dependencies/CommonJsPlugin`

Provides CommonJs-style `require` to modules.

### LabeledModulesPlugin

`dependencies/LabeledModulesPlugin()`

Provide labels `require:` and `exports:` to modules.

### RequireContextPlugin

`dependencies/RequireContextPlugin(modulesDirectories, extensions)`

Provides `require.context`. The parameter `modulesDirectories` and `extensions` are used to find alternative requests for files. It's useful to provide the same arrays as you provide to the resolver.

### RequireEnsurePlugin

`dependencies/RequireEnsurePlugin()`

Provides `require.ensure`.

### RequireIncludePlugin

`dependencies/RequireIncludePlugin()`

Provides `require.include`.

### DefinePlugin

`DefinePlugin(definitions)`

Define constants for identifier.

`definitions` is an object.

## optimize

### LimitChunkCountPlugin

`optimize/LimitChunkCountPlugin(options)`

Merge chunks limit chunk count is lower than `options.maxChunks`.

The overhead for each chunks is provided by `options.chunkOverhead` or defaults to 10000. Entry chunks sizes are multiplied by `options.entryChunkMultiplicator` (or 10).

Chunks that reduce the total size the most are merged first. If multiple combinations are equal the minimal merged size wins.

### MergeDuplicateChunksPlugin

`optimize/MergeDuplicateChunksPlugin()`

Chunks with the same modules are merged.

### RemoveEmptyChunksPlugin

`optimize/RemoveEmptyChunksPlugin()`

Modules that are included in every parent chunk are removed from the chunk.

### MinChunkSizePlugin

`optimize/MinChunkSizePlugin(minChunkSize)`

Merges chunks until each chunk has the minimum size of `minChunkSize`.

### FlagIncludedChunksPlugin

`optimize/FlagIncludedChunksPlugin()`

Adds chunk ids of chunks which are included in the chunk. This eliminates unnecessary chunk loads.

<<<<<<< HEAD
### OccurenceOrderPlugin
=======
### OccurrenceOrderPlugin
>>>>>>> 61a59c40

`optimize/OccurrenceOrderPlugin(preferEntry)`

Order the modules and chunks by occurrence. This saves space, because often referenced modules and chunks get smaller ids.

`preferEntry` If true, references in entry chunks have higher priority

### DedupePlugin

`optimize/DedupePlugin()`

Deduplicates modules and adds runtime code.<|MERGE_RESOLUTION|>--- conflicted
+++ resolved
@@ -178,11 +178,7 @@
 
 There are multiple optimizations in production mode regarding dead branches:
 
-<<<<<<< HEAD
 - The ones performed by [Terser](https://github.com/fabiosantoscode/terser)
-=======
-- The ones performed by Terser
->>>>>>> 61a59c40
 - The ones performed by webpack
 
 webpack will try to evaluate conditional statements. If it succeeds then the dead branch is removed. webpack can't do constant folding unless the compiler knows it. For example:
@@ -317,11 +313,7 @@
 
 Adds chunk ids of chunks which are included in the chunk. This eliminates unnecessary chunk loads.
 
-<<<<<<< HEAD
 ### OccurenceOrderPlugin
-=======
-### OccurrenceOrderPlugin
->>>>>>> 61a59c40
 
 `optimize/OccurrenceOrderPlugin(preferEntry)`
 
