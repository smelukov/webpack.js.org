--- conflicted
+++ resolved
@@ -41,11 +41,7 @@
 
 T> If you want to use a custom configuration for this plugin in [development mode](/configuration/mode/#mode-development), make sure to disable the default one. I.e. set `devtool: false`.
 
-<<<<<<< HEAD
-W> If the default webpack `minimizer` has been overridden (such as to customise the `terser-webpack-plugin` options), make sure to configure its replacement with `sourceMap: true` to enable SourceMap support.
-=======
-W> Remember that when using the [`TerserPlugin`](/plugins/terser-webpack-plugin), you must utilize the `sourceMap` option.
->>>>>>> 61a59c40
+W> If the default webpack `minimizer` has been overridden (such as to customise the `TerserPlugin` options), make sure to configure its replacement with `sourceMap: true` to enable SourceMap support.
 
 ## Examples
 
