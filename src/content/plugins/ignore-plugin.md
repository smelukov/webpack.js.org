--- conflicted
+++ resolved
@@ -12,10 +12,6 @@
 
 ## Using regular expressions
 
-<<<<<<< HEAD
-``` js
-new webpack.IgnorePlugin({requestRegExp, contextRegExp});
-=======
 - `resourceRegExp`: A RegExp to test the resource against.
 - `contextRegExp`: (optional) A RegExp to test the context (directory) against.
 
@@ -23,7 +19,6 @@
 new webpack.IgnorePlugin({resourceRegExp, contextRegExp});
 // old way, deprecated in webpack v5
 new webpack.IgnorePlugin(resourceRegExp, [contextRegExp]);
->>>>>>> 61a59c40
 ```
 
 ## Using filter functions
@@ -46,7 +41,7 @@
 
 ## Example of ignoring Moment Locales
 
-As of [moment](https://momentjs.com/) 2.18, all locales are bundled together with the core library (see [this GitHub issue](https://github.com/moment/moment/issues/2373)). 
+As of [moment](https://momentjs.com/) 2.18, all locales are bundled together with the core library (see [this GitHub issue](https://github.com/moment/moment/issues/2373)).
 
 The `resourceRegExp` parameter passed to `IgnorePlugin` is not tested against the resolved file names or absolute module names being imported or required, but rather against the _string_ passed to `require` or `import` _within the source code where the import is taking place_. For example, if you're trying to exclude `node_modules/moment/locale/*.js`, this won't work:
 
@@ -62,15 +57,9 @@
 
 ...your first regexp must match that `'./locale/'` string. The second `contextRegExp` parameter is then used to select specific directories from where the import took place. The following will cause those locale files to be ignored:
 
-<<<<<<< HEAD
-```js
-new webpack.IgnorePlugin({
-  requestRegExp: /^\.\/locale$/,
-=======
 ```javascript
 new webpack.IgnorePlugin({
   resourceRegExp: /^\.\/locale$/,
->>>>>>> 61a59c40
   contextRegExp: /moment$/
 });
 ```
