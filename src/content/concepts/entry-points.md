---
title: Entry Points
sort: 2
contributors:
  - TheLarkInn
  - chrisVillanueva
  - byzyk
  - sokra
---

As mentioned in [Getting Started](/guides/getting-started/#using-a-configuration), there are multiple ways to define the `entry` property in your webpack configuration. We will show you the ways you __can__ configure the `entry` property, in addition to explaining why it may be useful to you.


## Single Entry (Shorthand) Syntax

Usage: `entry: string|Array<string>`

__webpack.config.js__

```javascript
module.exports = {
  entry: './path/to/my/entry/file.js'
};
```

The single entry syntax for the `entry` property is a shorthand for:

```javascript
module.exports = {
  entry: {
    main: './path/to/my/entry/file.js'
  }
};
```

T> __What happens when you pass an array to `entry`?__ Passing an array of file paths to the `entry` property creates what is known as a __"multi-main entry"__. This is useful when you would like to inject multiple dependent files together and graph their dependencies into one "chunk".

This is a great choice when you are looking to quickly setup a webpack configuration for an application or tool with one entry point (i.e., a library). However, there is not much flexibility in extending or scaling your configuration with this syntax.


## Object Syntax

Usage: `entry: {[entryChunkName: string]: string|Array<string>}`

__webpack.config.js__

```javascript
module.exports = {
  entry: {
    app: './src/app.js',
    adminApp: './src/adminApp.js'
  }
};
```

The object syntax is more verbose. However, this is the most scalable way of defining entry/entries in your application.

T> __"Scalable webpack configurations"__ are ones that can be reused and combined with other partial configurations. This is a popular technique used to separate concerns by environment, build target and runtime. They are then merged using specialized tools like [webpack-merge](https://github.com/survivejs/webpack-merge).


## Scenarios

Below is a list of entry configurations and their real-world use cases:

### Separate App and Vendor Entries

<<<<<<< HEAD
T> In webpack version < 4 it was common to add vendors as separate entrypoint to compile it as separate file (in combination with the `CommonsChunkPlugin`). This is discouraged in webpack 4. Instead the `optimization.splitChunks` option takes care of separating vendors and app modules and creating a separate file. **Do not** create a entry for vendors or other stuff which is not the starting point of execution.
=======
T> In webpack version < 4 it was common to add vendors as separate entrypoint to compile it as separate file (in combination with the `CommonsChunkPlugin`). This is discouraged in webpack 4. Instead the `optimization.splitChunks` option takes care of separating vendors and app modules and creating a separate file. __Do not__ create a entry for vendors or other stuff which is not the starting point of execution.
>>>>>>> 8a73a215

### Multi Page Application

__webpack.config.js__

```javascript
module.exports = {
  entry: {
    pageOne: './src/pageOne/index.js',
    pageTwo: './src/pageTwo/index.js',
    pageThree: './src/pageThree/index.js'
  }
};
```

__What does this do?__ We are telling webpack that we would like 3 separate dependency graphs (like the above example).

__Why?__ In a multi-page application, the server is going to fetch a new HTML document for you. The page reloads this new document and assets are redownloaded. However, this gives us the unique opportunity to do multiple things:

- Use `optimization.splitChunks` to create bundles of shared application code between each page. Multi-page applications that reuse a lot of code/modules between entry points can greatly benefit from these techniques, as the amount of entry points increase.

T> As a rule of thumb: for each HTML document use exactly one entry point.<|MERGE_RESOLUTION|>--- conflicted
+++ resolved
@@ -64,11 +64,7 @@
 
 ### Separate App and Vendor Entries
 
-<<<<<<< HEAD
-T> In webpack version < 4 it was common to add vendors as separate entrypoint to compile it as separate file (in combination with the `CommonsChunkPlugin`). This is discouraged in webpack 4. Instead the `optimization.splitChunks` option takes care of separating vendors and app modules and creating a separate file. **Do not** create a entry for vendors or other stuff which is not the starting point of execution.
-=======
 T> In webpack version < 4 it was common to add vendors as separate entrypoint to compile it as separate file (in combination with the `CommonsChunkPlugin`). This is discouraged in webpack 4. Instead the `optimization.splitChunks` option takes care of separating vendors and app modules and creating a separate file. __Do not__ create a entry for vendors or other stuff which is not the starting point of execution.
->>>>>>> 8a73a215
 
 ### Multi Page Application
 
