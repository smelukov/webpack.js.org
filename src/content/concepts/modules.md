---
title: Modules
sort: 7
contributors:
  - TheLarkInn
  - simon04
  - rouzbeh84
  - EugeneHlushko
  - byzyk
related:
   - title: JavaScript Module Systems Showdown
     url: https://auth0.com/blog/javascript-module-systems-showdown/
---

In [modular programming](https://en.wikipedia.org/wiki/Modular_programming), developers break programs up into discrete chunks of functionality called a _module_.

Each module has a smaller surface area than a full program, making verification, debugging, and testing trivial.
Well-written _modules_ provide solid abstractions and encapsulation boundaries, so that each module has a coherent design and a clear purpose within the overall application.

Node.js has supported modular programming almost since its inception.
On the web, however, support for _modules_ has been slow to arrive.
Multiple tools exist that support modular JavaScript on the web, with a variety of benefits and limitations.
webpack builds on lessons learned from these systems and applies the concept of _modules_ to any file in your project.

## What is a webpack Module

In contrast to [Node.js modules](https://nodejs.org/api/modules.html), webpack _modules_ can express their _dependencies_ in a variety of ways. A few examples are:

- An [ES2015 `import`](https://developer.mozilla.org/en-US/docs/Web/JavaScript/Reference/Statements/import) statement
- A [CommonJS](http://www.commonjs.org/specs/modules/1.0/) `require()` statement
- An [AMD](https://github.com/amdjs/amdjs-api/blob/master/AMD.md) `define` and `require` statement
- An [`@import` statement](https://developer.mozilla.org/en-US/docs/Web/CSS/@import) inside of a css/sass/less file.
- An image url in a stylesheet (`url(...)`) or html (`<img src=...>`) file.

T> webpack 1 requires a specific loader to convert ES2015 `import`, however this is possible out of the box via webpack 2

## Supported Module Types

webpack supports modules written in a variety of languages and preprocessors, via _loaders_. _Loaders_ describe to webpack __how__ to process non-JavaScript _modules_ and include these _dependencies_ into your _bundles_.
The webpack community has built _loaders_ for a wide variety of popular languages and language processors, including:

<<<<<<< HEAD
* [CoffeeScript](https://coffeescript.org)
* [TypeScript](https://www.typescriptlang.org)
* [ESNext (Babel)](https://babeljs.io)
* [Sass](https://sass-lang.com)
* [Less](http://lesscss.org)
* [Stylus](http://stylus-lang.com)
=======
- [CoffeeScript](http://coffeescript.org)
- [TypeScript](https://www.typescriptlang.org)
- [ESNext (Babel)](https://babeljs.io)
- [Sass](http://sass-lang.com)
- [Less](http://lesscss.org)
- [Stylus](http://stylus-lang.com)
>>>>>>> 8518cbb5

And many others! Overall, webpack provides a powerful and rich API for customization that allows one to use webpack for __any stack__, while staying __non-opinionated__ about your development, testing, and production workflows.

For a full list, see [__the list of loaders__](/loaders) or [__write your own__](/api/loaders).<|MERGE_RESOLUTION|>--- conflicted
+++ resolved
@@ -39,21 +39,12 @@
 webpack supports modules written in a variety of languages and preprocessors, via _loaders_. _Loaders_ describe to webpack __how__ to process non-JavaScript _modules_ and include these _dependencies_ into your _bundles_.
 The webpack community has built _loaders_ for a wide variety of popular languages and language processors, including:
 
-<<<<<<< HEAD
-* [CoffeeScript](https://coffeescript.org)
-* [TypeScript](https://www.typescriptlang.org)
-* [ESNext (Babel)](https://babeljs.io)
-* [Sass](https://sass-lang.com)
-* [Less](http://lesscss.org)
-* [Stylus](http://stylus-lang.com)
-=======
 - [CoffeeScript](http://coffeescript.org)
 - [TypeScript](https://www.typescriptlang.org)
 - [ESNext (Babel)](https://babeljs.io)
 - [Sass](http://sass-lang.com)
 - [Less](http://lesscss.org)
 - [Stylus](http://stylus-lang.com)
->>>>>>> 8518cbb5
 
 And many others! Overall, webpack provides a powerful and rich API for customization that allows one to use webpack for __any stack__, while staying __non-opinionated__ about your development, testing, and production workflows.
 
