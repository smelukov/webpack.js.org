---
title: Concepts
sort: 1
contributors:
  - TheLarkInn
  - jhnns
  - grgur
  - johnstew
  - jimrfenner
  - TheDutchCoder
  - adambraimbridge
  - EugeneHlushko
  - jeremenichelli
  - arjunsajeev
  - byzyk
  - yairhaimo
  - EugeneHlushko
<<<<<<< HEAD
=======
  - farskid
  - LukeMwila
>>>>>>> 8a73a215
---

At its core, __webpack__ is a _static module bundler_ for modern JavaScript applications. When webpack processes your application, it internally builds a [dependency graph](/concepts/dependency-graph/) which maps every module your project needs and generates one or more _bundles_.

T> Learn more about JavaScript modules and webpack modules [here](/concepts/modules).

Since version 4.0.0, __webpack does not require a configuration file__ to bundle your project, nevertheless it is [incredibly configurable](/configuration) to better fit your needs.

To get started you only need to understand its __Core Concepts__:

- [Entry](#entry)
- [Output](#output)
- [Loaders](#loaders)
- [Plugins](#plugins)
- [Mode](#mode)
<<<<<<< HEAD
=======
- [Browser Compatibility](#browser-compatibility)
>>>>>>> 8a73a215

This document is intended to give a __high-level__ overview of these concepts, while providing links to detailed concept specific use cases.

For a better understanding of the ideas behind module bundlers and how they work under the hood consult these resources:

- [Manually Bundling an Application](https://www.youtube.com/watch?v=UNMkLHzofQI)
- [Live Coding a Simple Module Bundler](https://www.youtube.com/watch?v=Gc9-7PBqOC8)
- [Detailed Explanation of a Simple Module Bundler](https://github.com/ronami/minipack)


## Entry

An __entry point__ indicates which module webpack should use to begin building out its internal [dependency graph](/concepts/dependency-graph/). webpack will figure out which other modules and libraries that entry point depends on (directly and indirectly).

By default its value is `./src/index.js`, but you can specify a different (or multiple entry points) by configuring the __entry__ property in the [webpack configuration](/configuration). For example:

__webpack.config.js__

``` js
module.exports = {
  entry: './path/to/my/entry/file.js'
};
```

T> Learn more in the [entry points](/concepts/entry-points) section.


## Output

<<<<<<< HEAD
The __output__ property tells webpack where to emit the *bundles* it creates and how to name these files. It defaults to `./dist/main.js` for the main output file and to the `./dist` folder for any other generated file.
=======
The __output__ property tells webpack where to emit the _bundles_ it creates and how to name these files. It defaults to `./dist/main.js` for the main output file and to the `./dist` folder for any other generated file.
>>>>>>> 8a73a215

You can configure this part of the process by specifying an `output` field in your configuration:

__webpack.config.js__

```javascript
const path = require('path');

module.exports = {
  entry: './path/to/my/entry/file.js',
  output: {
    path: path.resolve(__dirname, 'dist'),
    filename: 'my-first-webpack.bundle.js'
  }
};
```

In the example above, we use the `output.filename` and the `output.path` properties to tell webpack the name of our bundle and where we want it to be emitted to. In case you're wondering about the path module being imported at the top, it is a core [Node.js module](https://nodejs.org/api/modules.html) that gets used to manipulate file paths.

T> The `output` property has [many more configurable features](/configuration/output) and if you like to know more about the concepts behind it, you can [read more in the output section](/concepts/output).


## Loaders

<<<<<<< HEAD
Out of the box, webpack only understands JavaScript files. __Loaders__ allow webpack to process other types of files and convert them into valid [modules](/concepts/modules) that can be consumed by your application and added to the dependency graph.
=======
Out of the box, webpack only understands JavaScript and JSON files. __Loaders__ allow webpack to process other types of files and convert them into valid [modules](/concepts/modules) that can be consumed by your application and added to the dependency graph.
>>>>>>> 8a73a215

W> Note that the ability to `import` any type of module, e.g. `.css` files, is a feature specific to webpack and may not be supported by other bundlers or task runners. We feel this extension of the language is warranted as it allows developers to build a more accurate dependency graph.

At a high level, __loaders__ have two properties in your webpack configuration:

1. The `test` property identifies which file or files should be transformed.
2. The `use` property indicates which loader should be used to do the transforming.

__webpack.config.js__

```javascript
const path = require('path');

module.exports = {
  output: {
    filename: 'my-first-webpack.bundle.js'
  },
  module: {
    rules: [
      { test: /\.txt$/, use: 'raw-loader' }
    ]
  }
};
```

The configuration above has defined a `rules` property for a single module with two required properties: `test` and `use`. This tells webpack's compiler the following:

> "Hey webpack compiler, when you come across a path that resolves to a '.txt' file inside of a `require()`/`import` statement, __use__ the `raw-loader` to transform it before you add it to the bundle."

W> It is important to remember that when defining rules in your webpack config, you are defining them under `module.rules` and not `rules`. For your benefit, webpack will warn you if this is done incorrectly.

You can check further customization when including loaders in the [loaders section](/concepts/loaders).


## Plugins

While loaders are used to transform certain types of modules, plugins can be leveraged to perform a wider range of tasks like bundle optimization, asset management and injection of environment variables.

T> Check out the [plugin interface](/api/plugins) and how to use it to extend webpacks capabilities.

In order to use a plugin, you need to `require()` it and add it to the `plugins` array. Most plugins are customizable through options. Since you can use a plugin multiple times in a config for different purposes, you need to create an instance of it by calling it with the `new` operator.

__webpack.config.js__

```javascript
const HtmlWebpackPlugin = require('html-webpack-plugin'); //installed via npm
const webpack = require('webpack'); //to access built-in plugins

module.exports = {
  module: {
    rules: [
      { test: /\.txt$/, use: 'raw-loader' }
    ]
  },
  plugins: [
    new HtmlWebpackPlugin({template: './src/index.html'})
  ]
};
```

In the example above, the `html-webpack-plugin` generates an HTML file for your application by injecting automatically all your generated bundles.

T> There are many plugins that webpack provides out of the box! Check out the [list of plugins](/plugins).

Using plugins in your webpack config is straightforward - however, there are many use cases that are worth further exploration. [Learn more about them here](/concepts/plugins).


## Mode

By setting the `mode` parameter to either `development`, `production` or `none`, you can enable webpack's built-in optimizations that correspond to each environment. The default value is `production`.

```javascript
module.exports = {
  mode: 'production'
};
```

Learn more about the [mode configuration here](/concepts/mode) and what optimizations take place on each value.


## Browser Compatibility

webpack supports all browsers that are [ES5-compliant](https://kangax.github.io/compat-table/es5/) (IE8 and below are not supported). webpack needs `Promise` for `import()` and `require.ensure()`. If you want to support older browsers, you will need to [load a polyfill](/guides/shimming/) before using these expressions.


## Environment

webpack runs on Node.js version 8.x and higher.<|MERGE_RESOLUTION|>--- conflicted
+++ resolved
@@ -15,11 +15,8 @@
   - byzyk
   - yairhaimo
   - EugeneHlushko
-<<<<<<< HEAD
-=======
   - farskid
   - LukeMwila
->>>>>>> 8a73a215
 ---
 
 At its core, __webpack__ is a _static module bundler_ for modern JavaScript applications. When webpack processes your application, it internally builds a [dependency graph](/concepts/dependency-graph/) which maps every module your project needs and generates one or more _bundles_.
@@ -35,10 +32,7 @@
 - [Loaders](#loaders)
 - [Plugins](#plugins)
 - [Mode](#mode)
-<<<<<<< HEAD
-=======
 - [Browser Compatibility](#browser-compatibility)
->>>>>>> 8a73a215
 
 This document is intended to give a __high-level__ overview of these concepts, while providing links to detailed concept specific use cases.
 
@@ -68,11 +62,7 @@
 
 ## Output
 
-<<<<<<< HEAD
-The __output__ property tells webpack where to emit the *bundles* it creates and how to name these files. It defaults to `./dist/main.js` for the main output file and to the `./dist` folder for any other generated file.
-=======
 The __output__ property tells webpack where to emit the _bundles_ it creates and how to name these files. It defaults to `./dist/main.js` for the main output file and to the `./dist` folder for any other generated file.
->>>>>>> 8a73a215
 
 You can configure this part of the process by specifying an `output` field in your configuration:
 
@@ -97,11 +87,7 @@
 
 ## Loaders
 
-<<<<<<< HEAD
-Out of the box, webpack only understands JavaScript files. __Loaders__ allow webpack to process other types of files and convert them into valid [modules](/concepts/modules) that can be consumed by your application and added to the dependency graph.
-=======
 Out of the box, webpack only understands JavaScript and JSON files. __Loaders__ allow webpack to process other types of files and convert them into valid [modules](/concepts/modules) that can be consumed by your application and added to the dependency graph.
->>>>>>> 8a73a215
 
 W> Note that the ability to `import` any type of module, e.g. `.css` files, is a feature specific to webpack and may not be supported by other bundlers or task runners. We feel this extension of the language is warranted as it allows developers to build a more accurate dependency graph.
 
