--- conflicted
+++ resolved
@@ -153,13 +153,8 @@
 `--config`                | Path to the config file                     | string     | webpack.config.js or webpackfile.js
 `--config-register, -r`   | Preload one or more modules before loading the webpack configuration | array |
 `--config-name`           | Name of the config to use                   | string     |
-<<<<<<< HEAD
-`--env`                   | Environment passed to the config, when it is a function |
-`--mode`                  | Mode to use, either "development" or "production" | string      |
-=======
 `--env`                   | Environment passed to the config, when it is a function  | |
 `--mode`                  | Mode to use, either "development" or "production" | string |
->>>>>>> 8518cbb5
 
 ### Output Options
 
