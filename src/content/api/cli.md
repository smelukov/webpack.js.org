--- conflicted
+++ resolved
@@ -40,13 +40,8 @@
 
 ## Usage without config file
 
-<<<<<<< HEAD
-```bash
-webpack <entry> [<entry>] <output>
-=======
 ```sh
 webpack <entry> [<entry>] -o <output>
->>>>>>> beaf762c
 ```
 
 **`<entry>`**
@@ -155,10 +150,10 @@
 Parameter                 | Explanation                                 | Input type | Default
 ------------------------- | ------------------------------------------- | ---------- | ------------------
 `--config`                | Path to the config file                     | string     | webpack.config.js or webpackfile.js
-`--config-register, -r`   | Preload one or more modules before loading the webpack configuration | array | 
-`--config-name`           | Name of the config to use                   | string     | 
-`--env`                   | Environment passed to the config, when it is a function | 
-`--mode`                  | Mode to use, either "development" or "production" | string      | 
+`--config-register, -r`   | Preload one or more modules before loading the webpack configuration | array |
+`--config-name`           | Name of the config to use                   | string     |
+`--env`                   | Environment passed to the config, when it is a function |
+`--mode`                  | Mode to use, either "development" or "production" | string      |
 
 ### Output Options
 
@@ -215,7 +210,7 @@
 `--debug`    | Switch loaders to debug mode                     | boolean    | false
 `--devtool`  | Define [source map type](/configuration/devtool/) for the bundled resources | string | -
 `--progress` | Print compilation progress in percentage         | boolean    | false
-`--display-error-details` | Display details about errors | boolean | false 
+`--display-error-details` | Display details about errors | boolean | false
 
 ### Module Options
 
