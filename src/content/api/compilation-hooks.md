---
title: Compilation Hooks
group: Plugins
sort: 9
contributors:
  - byzyk
  - madhavarshney
<<<<<<< HEAD
  - EugeneHlushko
=======
  - misterdev
  - wizardofhogwarts
>>>>>>> 61a59c40
---

The `Compilation` module is used by the `Compiler` to create new compilations
(or builds). A `compilation` instance has access to all modules and their
dependencies (most of which are circular references). It is the literal
compilation of all the modules in the dependency graph of an application.
During the compilation phase, modules are loaded, sealed, optimized, chunked,
hashed and restored.

The `Compilation` class also extends `Tapable` and provides the following
lifecycle hooks. They can be tapped the same way as compiler hooks:

``` js
compilation.hooks.someHook.tap(/* ... */);
```

As with the `compiler`, `tapAsync` and `tapPromise` may also be available
depending on the type of hook.


### `buildModule`

`SyncHook`

Triggered before a module build has started, can be used to modify the module.

- Callback Parameters: `module`


```js
compilation.hooks.buildModule.tap('SourceMapDevToolModuleOptionsPlugin',
  module => {
    module.useSourceMap = true;
  }
);
```


### `rebuildModule`

`SyncHook`

Fired before rebuilding a module.

- Callback Parameters: `module`


### `failedModule`

`SyncHook`

Run when a module build has failed.

- Callback Parameters: `module` `error`


### `succeedModule`

`SyncHook`

Executed when a module has been built successfully.

- Callback Parameters: `module`


### `finishModules`

`AsyncSeriesHook`

Called when all modules have been built without errors.

- Callback Parameters: `modules`


### `finishRebuildingModule`

`SyncHook`

Executed when a module has been rebuilt, in case of both success or with errors.

- Callback Parameters: `module`


### `seal`

`SyncHook`

Fired when the compilation stops accepting new modules.


### `unseal`

`SyncHook`

Fired when a compilation begins accepting new modules.


### `optimizeDependenciesBasic`

`SyncBailHook`

W> This hook will be removed in v5.0.0

Parameters: `modules`


### `optimizeDependencies`

`SyncBailHook`

Fired at the beginning of dependency optimization.

- Callback Parameters: `modules`


### `optimizeDependenciesAdvanced`

`SyncBailHook`

W> This hook will be removed in v5.0.0

- Callback Parameters: `modules`


### `afterOptimizeDependencies`

`SyncHook`

Fired after the dependency optimization.

- Callback Parameters: `modules`


### `optimize`

`SyncHook`

Triggered at the beginning of the optimization phase.


### `optimizeModulesBasic`

`SyncBailHook`

W> This hook will be removed in v5.0.0

- Callback Parameters: `modules`


### `optimizeModules`

`SyncBailHook`

Called at the beginning of the modules optimization phase. A plugin can tap into this hook to perform modules optimizations.

- Callback Parameters: `modules`


### `optimizeModulesAdvanced`

`SyncBailHook`

W> This hook will be removed in v5.0.0

- Callback Parameters: `modules`


### `afterOptimizeModules`

`SyncHook`

Called after modules optimization has completed.

- Callback Parameters: `modules`


### `optimizeChunksBasic`

`SyncBailHook`

W> This hook will be removed in v5.0.0

- Callback Parameters: `chunks`


### `optimizeChunks`

`SyncBailHook`

Called at the beginning of the chunks optimizion phase. A plugin can tap into this hook to perform chunks optimizations.

- Callback Parameters: `chunks`


### `optimizeChunksAdvanced`

`SyncBailHook`

W> This hook will be removed in v5.0.0

- Callback Parameters: `chunks`


### `afterOptimizeChunks`

`SyncHook`

Fired after chunk optimization has completed.

- Callback Parameters: `chunks`


### `optimizeTree`

`AsyncSeriesHook`

Called before optimizing the dependency tree. A plugin can tap into this hook to perform a dependency tree optimization.

- Callback Parameters: `chunks` `modules`


### `afterOptimizeTree`

`SyncHook`

Called after the dependency tree optimization has completed with success.

- Callback Parameters: `chunks` `modules`


### `optimizeChunkModulesBasic`

`SyncBailHook`

W> This hook will be removed in v5.0.0

- Callback Parameters: `chunks` `modules`


### `optimizeChunkModules`

`SyncBailHook`

Called after the tree optimization, at the beginning of the chunk modules optimization. A plugin can tap into this hook to perform optimizations of chunk modules.

- Callback Parameters: `chunks` `modules`


### `optimizeChunkModulesAdvanced`

`SyncBailHook`

W> This hook will be removed in v5.0.0

- Callback Parameters: `chunks` `modules`


### `afterOptimizeChunkModules`

`SyncHook`

Called after the chunkmodules optimization has successfully completed.

- Callback Parameters: `chunks` `modules`


### `shouldRecord`

`SyncBailHook`

Called to determine whether or not to store records. Returning anything `!== false` will prevent every other "record" hook from being executed (`record`, `recordModules`, `recordChunks` and `recordHash` )


### `reviveModules`

`SyncHook`

Restore module information from records.

- Callback Parameters: `modules` `records`


### `optimizeModuleOrder`

`SyncHook`

W> This hook will be removed in v5.0.0

Sort the modules in from most to least important.

- Callback Parameters: `modules`


### `advancedOptimizeModuleOrder`

`SyncHook`

W> This hook will be removed in v5.0.0

- Callback Parameters: `modules`


### `beforeModuleIds`

`SyncHook`

Executed before assigning an `id` to each module.

- Callback Parameters: `modules`


### `moduleIds`

`SyncHook`

Called to assign an `id` to each module.

- Callback Parameters: `modules`


### `optimizeModuleIds`

`SyncHook`

Called at the beginning of the modules `id` optimization.

- Callback Parameters: `modules`


### `afterOptimizeModuleIds`

`SyncHook`

Called when the modules `id` optimization phase has completed.

- Callback Parameters: `modules`


### `reviveChunks`

`SyncHook`

Restore chunk information from records.

- Callback Parameters: `chunks` `records`


### `optimizeChunkOrder`

`SyncHook`

W> This hook will be removed in v5.0.0

Sort the chunks in from most to least important.

- Callback Parameters: `chunks`
  

### `beforeChunkIds`

`SyncHook`

Executed before assigning an `id` to each chunk.

- Callback Parameters: `chunks`


### `chunkIds`

`SyncHook`

T> This hook will be available in v5.0.0

Called to assign an `id` to each chunk.

- Callback Parameters: `modules`


### `beforeOptimizeChunkIds`

`SyncHook`

T> This hook will be available in v5.0.0

Fired before chunks `id` optimization.

- Callback Parameters: `chunks`


### `optimizeChunkIds`

`SyncHook`

Called at the beginning of the chunks `id` optimization phase.

- Callback Parameters: `chunks`


### `afterOptimizeChunkIds`

`SyncHook`

Triggered after chunk `id` optimization has finished.

- Callback Parameters: `chunks`


### `recordModules`

`SyncHook`

Store module info to the records. This is triggered only if 

- Callback Parameters: `modules` `records`


### `recordChunks`

`SyncHook`

Store chunk info to the records.

- Callback Parameters: `chunks` `records`


### `optimizeCodeGeneration`

T> This hook will be available in v5.0.0

A plugin can tap into this hook to optimize the generated code.

- Callback Parameters: `modules`


### `beforeModuleHash`

T> This hook will be available in v5.0.0

Called before hashing modules.


### `afterModuleHash`

T> This hook will be available in v5.0.0

Called after hashing modules.


### `beforeRuntimeRequirements`

T> This hook will be available in v5.0.0

Called before processing the modules required at runtime.

- Callback Parameters: `entrypoints`


### `afterRuntimeRequirements`

T> This hook will be available in v5.0.0

Called after processing the runtime requirements.


### `beforeHash`

`SyncHook`

Called before the compilation is hashed.


### `afterHash`

`SyncHook`

Called after the compilation is hashed.


### `recordHash`

`SyncHook`

Store information about record hash to the `records`.

- Callback Parameters: `records`


### `record`

`SyncHook`

Store information about the `compilation` to the `records`.

- Callback Parameters: `compilation` `records`


### `beforeModuleAssets`

`SyncHook`

Executed before module assets creation.


### `additionalChunkAssets`

`SyncHook`

Create additional assets for the chunks.

- Callback Parameters: `chunks`


### `shouldGenerateChunkAssets`

`SyncBailHook`

Called to determine wheter or not generate chunks assets. Returning anything `!== false` will allow chunk assets generation.


### `beforeChunkAssets`

`SyncHook`

Executed before creating the chunks assets.



### `additionalAssets`

`AsyncSeriesHook`

Create additional assets for the compilation. This hook can be used to download
an image, for example:

``` js
compilation.hooks.additionalAssets.tapAsync('MyPlugin', callback => {
  download('https://img.shields.io/npm/v/webpack.svg', function(resp) {
    if(resp.status === 200) {
      compilation.assets['webpack-version.svg'] = toAsset(resp);
      callback();
    } else {
      callback(new Error('[webpack-example-plugin] Unable to download the image'));
    }
  });
});
```

### `optimizeChunkAssets`

`AsyncSeriesHook`

Optimize any chunk assets. The assets are stored in `compilation.assets`. A
`Chunk` has a property `files` which points to all files created by a chunk.
Any additional chunk assets are stored in `compilation.additionalChunkAssets`.

- Callback Parameters: `chunks`

Here's an example that simply adds a banner to each chunk.

``` js
compilation.hooks
  .optimizeChunkAssets
  .tapAsync('MyPlugin', (chunks, callback) => {
    chunks.forEach(chunk => {
      chunk.files.forEach(file => {
        compilation.assets[file] = new ConcatSource(
          '\/**Sweet Banner**\/',
          '\n',
          compilation.assets[file]
        );
      });
    });

    callback();
  });
```


### `afterOptimizeChunkAssets`

`SyncHook`

The chunk assets have been optimized.

- Callback Parameters: `chunks`

Here's an example plugin from [@boopathi](https://github.com/boopathi) that outputs exactly what went into each chunk.

``` js
compilation.hooks.afterOptimizeChunkAssets.tap('MyPlugin', chunks => {
  chunks.forEach(chunk => {
    console.log({
      id: chunk.id,
      name: chunk.name,
      includes: chunk.getModules().map(module => module.request)
    });
  });
});
```



### `optimizeAssets`

`AsyncSeriesHook`

Optimize all assets stored in `compilation.assets`.

- Callback Parameters: `assets`


### `afterOptimizeAssets`

`SyncHook`

The assets have been optimized.

- Callback Parameters: `assets`


### `needAdditionalSeal`

`SyncBailHook`

Called to determine if the compilation needs to be unsealed to include other files.


### `afterSeal`

`AsyncSeriesHook`

Executed right after `needAdditionalSeal`.


### `chunkHash`

`SyncHook`

Triggered to emit the hash for each chunk.

- Callback Parameters: `chunk` `chunkHash`


### `moduleAsset`

`SyncHook`

Called when an asset from a module was added to the compilation.

- Callback Parameters: `module` `filename`


### `chunkAsset`

`SyncHook`

Triggered when an asset from a chunk was added to the compilation.

- Callback Parameters: `chunk` `filename`


### `assetPath`

`SyncWaterfallHook`

Called to determine the path of an asset.

- Callback Parameters: `path` `options`


### `needAdditionalPass`

`SyncBailHook`

Called to determine if a asset need to be processed further after being emitted. 


### `childCompiler`

`SyncHook`

Executed after setting up a child compiler.

- Callback Parameters: `childCompiler` `compilerName` `compilerIndex`


### `normalModuleLoader`

<<<<<<< HEAD
Since webpack v5 `normalModuleLoader` hook was removed. Now to access the loader use `NormalModule.getCompilationHooks(compilation).loader` instead.
=======
`SyncHook`

W> This hook will be moved in v5.0.0 to `NormalModule.getCompilationHooks(compilation).loader`

The normal module loader is the function that actually loads all the modules

in the module graph (one-by-one).

- Callback Parameters: `loaderContext` `module`
>>>>>>> 61a59c40

### `dependencyReference`

`SyncWaterfallHook`

This hooks allows changing the references reported by dependencies.

- Callback Parameters: `depRef` `dependency` `module`

W> The `module` parameter will be removed in v5.0.0<|MERGE_RESOLUTION|>--- conflicted
+++ resolved
@@ -5,12 +5,9 @@
 contributors:
   - byzyk
   - madhavarshney
-<<<<<<< HEAD
-  - EugeneHlushko
-=======
   - misterdev
   - wizardofhogwarts
->>>>>>> 61a59c40
+- EugeneHlushko
 ---
 
 The `Compilation` module is used by the `Compiler` to create new compilations
@@ -367,7 +364,7 @@
 Sort the chunks in from most to least important.
 
 - Callback Parameters: `chunks`
-  
+
 
 ### `beforeChunkIds`
 
@@ -422,7 +419,7 @@
 
 `SyncHook`
 
-Store module info to the records. This is triggered only if 
+Store module info to the records. This is triggered only if
 
 - Callback Parameters: `modules` `records`
 
@@ -685,7 +682,7 @@
 
 `SyncBailHook`
 
-Called to determine if a asset need to be processed further after being emitted. 
+Called to determine if a asset need to be processed further after being emitted.
 
 
 ### `childCompiler`
@@ -699,19 +696,7 @@
 
 ### `normalModuleLoader`
 
-<<<<<<< HEAD
 Since webpack v5 `normalModuleLoader` hook was removed. Now to access the loader use `NormalModule.getCompilationHooks(compilation).loader` instead.
-=======
-`SyncHook`
-
-W> This hook will be moved in v5.0.0 to `NormalModule.getCompilationHooks(compilation).loader`
-
-The normal module loader is the function that actually loads all the modules
-
-in the module graph (one-by-one).
-
-- Callback Parameters: `loaderContext` `module`
->>>>>>> 61a59c40
 
 ### `dependencyReference`
 
