--- conflicted
+++ resolved
@@ -1,19 +1,12 @@
 ---
-<<<<<<< HEAD
-title: JavascriptParser
-=======
-title: Parser Hooks
->>>>>>> 61a59c40
+title: JavascriptParser Hooks
 group: Plugins
 sort: 10
 contributors:
   - byzyk
   - DeTeam
-<<<<<<< HEAD
+  - misterdev
   - EugeneHlushko
-=======
-  - misterdev
->>>>>>> 61a59c40
 ---
 
 The `parser` instance, found in the `compiler`, is used to parse each module
@@ -483,7 +476,7 @@
 
 `SyncBailHook`
 
-Triggered when parsing a call to a member function of an object. 
+Triggered when parsing a call to a member function of an object.
 
 - Hook Parameters: `objectIdentifier`
 - Callback Parameters: `expression`
@@ -499,7 +492,7 @@
 
 `SyncBailHook`
 
-Invoked when parsing a `new` expression. 
+Invoked when parsing a `new` expression.
 
 - Hook Parameters: `identifier`
 - Callback Parameters: `expression`
