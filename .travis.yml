--- conflicted
+++ resolved
@@ -4,13 +4,7 @@
     - develop
 language: node_js
 node_js:
-<<<<<<< HEAD
-  - '8.9.4'
-script:
-  - bash ./src/scripts/deploy.sh
-=======
   - "8"
->>>>>>> 4bdd31b4
 sudo: required
 install:
   - yarn
